--- conflicted
+++ resolved
@@ -15,9 +15,6 @@
         self.assert_(SV('0.1.0') < SV('0.2.0'))
         self.assert_(SV('0.1.0') < SV('1.0.0'))
         self.assert_(SV('0.2.0') < SV('0.3.0'))
-        self.assert_(SV('0.3.0') < SV(get_version()))
-<<<<<<< HEAD
-        self.assert_(SV(get_version()) < SV('0.4.1'))
-=======
-        self.assert_(SV(get_version()) < SV('0.3.2'))
->>>>>>> 71d79129
+        self.assert_(SV('0.3.0') < SV('0.3.1'))
+        self.assert_(SV('0.3.1') < SV(get_version()))
+        self.assert_(SV(get_version()) < SV('0.4.1'))