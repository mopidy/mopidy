from __future__ import absolute_import, unicode_literals

import socket
import unittest

from mock import Mock, patch, sentinel

from mopidy.internal import network


class FormatHostnameTest(unittest.TestCase):

    @patch('mopidy.internal.network.has_ipv6', True)
    def test_format_hostname_prefixes_ipv4_addresses_when_ipv6_available(self):
        network.has_ipv6 = True
        self.assertEqual(network.format_hostname('0.0.0.0'), '::ffff:0.0.0.0')
        self.assertEqual(network.format_hostname('1.0.0.1'), '::ffff:1.0.0.1')

    @patch('mopidy.internal.network.has_ipv6', False)
    def test_format_hostname_does_nothing_when_only_ipv4_available(self):
        network.has_ipv6 = False
        self.assertEqual(network.format_hostname('0.0.0.0'), '0.0.0.0')


class FormatAddressTest(unittest.TestCase):

    def test_format_address_ipv4(self):
        address = (sentinel.host, sentinel.port)
        self.assertEqual(
<<<<<<< HEAD
            network.format_socket_name(sock),
            '[{}]:{}'.format(sentinel.ip, sentinel.port))
=======
            network.format_address(address),
            '[%s]:%s' % (sentinel.host, sentinel.port))
>>>>>>> f91c573d

    def test_format_address_ipv6(self):
        address = (sentinel.host, sentinel.port, sentinel.flow, sentinel.scope)
        self.assertEqual(
            network.format_address(address),
            '[%s]:%s' % (sentinel.host, sentinel.port))

    def test_format_address_unix(self):
        address = (sentinel.path, None)
        self.assertEqual(
            network.format_address(address),
            '[%s]' % (sentinel.path))


class GetSocketAddress(unittest.TestCase):

    def test_get_socket_address(self):
        host = str(sentinel.host)
        port = sentinel.port
        self.assertEqual(
            network.get_socket_address(host, port), (host, port))

    def test_get_socket_address_unix(self):
        host = str(sentinel.host)
        port = sentinel.port
        self.assertEqual(
            network.get_socket_address('unix:' + host, port), (host, None))


class TryIPv6SocketTest(unittest.TestCase):

    @patch('socket.has_ipv6', False)
    def test_system_that_claims_no_ipv6_support(self):
        self.assertFalse(network.try_ipv6_socket())

    @patch('socket.has_ipv6', True)
    @patch('socket.socket')
    def test_system_with_broken_ipv6(self, socket_mock):
        socket_mock.side_effect = IOError()
        self.assertFalse(network.try_ipv6_socket())

    @patch('socket.has_ipv6', True)
    @patch('socket.socket')
    def test_with_working_ipv6(self, socket_mock):
        socket_mock.return_value = Mock()
        self.assertTrue(network.try_ipv6_socket())


class CreateSocketTest(unittest.TestCase):

    @patch('mopidy.internal.network.has_ipv6', False)
    @patch('socket.socket')
    def test_ipv4_socket(self, socket_mock):
        network.create_tcp_socket()
        self.assertEqual(
            socket_mock.call_args[0], (socket.AF_INET, socket.SOCK_STREAM))

    @patch('mopidy.internal.network.has_ipv6', True)
    @patch('socket.socket')
    def test_ipv6_socket(self, socket_mock):
        network.create_tcp_socket()
        self.assertEqual(
            socket_mock.call_args[0], (socket.AF_INET6, socket.SOCK_STREAM))

    @unittest.SkipTest
    def test_ipv6_only_is_set(self):
        pass<|MERGE_RESOLUTION|>--- conflicted
+++ resolved
@@ -27,13 +27,8 @@
     def test_format_address_ipv4(self):
         address = (sentinel.host, sentinel.port)
         self.assertEqual(
-<<<<<<< HEAD
             network.format_socket_name(sock),
-            '[{}]:{}'.format(sentinel.ip, sentinel.port))
-=======
-            network.format_address(address),
-            '[%s]:%s' % (sentinel.host, sentinel.port))
->>>>>>> f91c573d
+            '[{}]:{}'.format(sentinel.host, sentinel.port))
 
     def test_format_address_ipv6(self):
         address = (sentinel.host, sentinel.port, sentinel.flow, sentinel.scope)
