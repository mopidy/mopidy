--- conflicted
+++ resolved
@@ -11,22 +11,13 @@
 class HttpServerTest(tornado.testing.AsyncHTTPTestCase):
     def get_config(self):
         return {
-<<<<<<< HEAD
-            'http': {
-                'hostname': '127.0.0.1',
-                'port': 6680,
-                'zeroconf': '',
-                'allowed_origins': [],
-                'csrf_protection': True,
-                'default_webclient': 'mopidy'
-=======
             "http": {
                 "hostname": "127.0.0.1",
                 "port": 6680,
                 "zeroconf": "",
                 "allowed_origins": [],
                 "csrf_protection": True,
->>>>>>> 2cd229ed
+                "default_webclient": "mopidy"
             }
         }
 
@@ -278,16 +269,12 @@
 class HttpServerWithStaticFilesTest(tornado.testing.AsyncHTTPTestCase):
     def get_app(self):
         config = {
-<<<<<<< HEAD
-            'http': {
-                'hostname': '127.0.0.1',
-                'port': 6680,
-                'zeroconf': '',
-                'default_webclient': 'static'
-            }
-=======
-            "http": {"hostname": "127.0.0.1", "port": 6680, "zeroconf": ""}
->>>>>>> 2cd229ed
+            "http": {
+                "hostname": "127.0.0.1",
+                "port": 6680,
+                "zeroconf": "",
+                "default_webclient": "static"
+            }
         }
         core = mock.Mock()
 
@@ -332,16 +319,12 @@
 class HttpServerWithWsgiAppTest(tornado.testing.AsyncHTTPTestCase):
     def get_app(self):
         config = {
-<<<<<<< HEAD
-            'http': {
-                'hostname': '127.0.0.1',
-                'port': 6680,
-                'zeroconf': '',
-                'default_webclient': 'wsgi'
-            }
-=======
-            "http": {"hostname": "127.0.0.1", "port": 6680, "zeroconf": ""}
->>>>>>> 2cd229ed
+            "http": {
+                "hostname": "127.0.0.1",
+                "port": 6680,
+                "zeroconf": "",
+                "default_webclient":"wsgi"
+            }
         }
         core = mock.Mock()
 
@@ -362,7 +345,6 @@
     def test_can_wrap_wsgi_apps(self):
         response = self.fetch("/wsgi/", method="GET")
 
-<<<<<<< HEAD
         self.assertEqual(200, response.code)
         self.assertIn(
             'Hello, world!', tornado.escape.to_unicode(response.body))
@@ -465,8 +447,4 @@
         self.assertIn('teststatic', body)
         self.assertEqual(
             response.headers['X-Mopidy-Version'], mopidy.__version__)
-        self.assertEqual(response.headers['Cache-Control'], 'no-cache')
-=======
-        assert 200 == response.code
-        assert "Hello, world!" in tornado.escape.to_unicode(response.body)
->>>>>>> 2cd229ed
+        self.assertEqual(response.headers['Cache-Control'], 'no-cache')