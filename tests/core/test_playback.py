--- conflicted
+++ resolved
@@ -467,14 +467,10 @@
         self.core.playback.next()
         self.replay_events()
 
-<<<<<<< HEAD
         self.assertEqual(self.playback.get_state(), 'playing')
 
         self.assertNotIn(
             unplayable_tl_track, self.core.tracklist.get_tl_tracks())
-=======
-        assert unplayable_tl_track not in self.core.tracklist.get_tl_tracks()
->>>>>>> bfcbe0d9
 
     def test_on_about_to_finish_in_consume_mode_removes_finished_track(self):
         tl_track = self.core.tracklist.get_tl_tracks()[0]
@@ -711,7 +707,6 @@
         self.core.playback.next()
         self.replay_events()
 
-<<<<<<< HEAD
         self.assertListEqual(
             [
                 mock.call(
@@ -726,21 +721,8 @@
                     'tracklist_changed')
             ],
             listener_mock.send.mock_calls)
-=======
-        assert listener_mock.send.mock_calls == [
-            mock.call(
-                'tracklist_changed'),
-            mock.call(
-                'track_playback_ended',
-                tl_track=tl_tracks[0], time_position=mock.ANY),
-            mock.call(
-                'playback_state_changed',
-                old_state='playing', new_state='playing'),
-            mock.call(
-                'track_playback_started', tl_track=tl_tracks[1]),
-        ]
->>>>>>> bfcbe0d9
-
+
+        
     def test_gapless_track_change_emits_events(self, listener_mock):
         tl_tracks = self.core.tracklist.get_tl_tracks()
 
