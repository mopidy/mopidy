import os
import random
import shutil
import tempfile
import time
import multiprocessing

from mopidy import settings
from mopidy.mixers.dummy import DummyMixer
from mopidy.models import Playlist, Track, Album, Artist
from mopidy.utils import get_class

from tests import SkipTest, data_folder

__all__ = ['BaseCurrentPlaylistControllerTest',
           'BasePlaybackControllerTest',
           'BaseStoredPlaylistsControllerTest',
           'BaseLibraryControllerTest']

def populate_playlist(func):
    def wrapper(self):
        for track in self.tracks:
            self.backend.current_playlist.add(track)
        return func(self)

    wrapper.__name__ = func.__name__
    wrapper.__doc__ = func.__doc__
    return wrapper


class BaseCurrentPlaylistControllerTest(object):
    tracks = []
    backend_class = None

    def setUp(self):
        self.output_queue = multiprocessing.Queue()
        self.core_queue = multiprocessing.Queue()
        self.output = get_class(settings.OUTPUT)(self.core_queue, self.output_queue)
        self.backend = self.backend_class(self.core_queue, self.output_queue, DummyMixer)
        self.controller = self.backend.current_playlist
        self.playback = self.backend.playback

        assert len(self.tracks) == 3, 'Need three tracks to run tests.'

    def tearDown(self):
        self.backend.destroy()
        self.output.destroy()

    def test_add(self):
        for track in self.tracks:
            cp_track = self.controller.add(track)
            self.assertEqual(track, self.controller.tracks[-1])
            self.assertEqual(cp_track, self.controller.cp_tracks[-1])
            self.assertEqual(track, cp_track[1])

    def test_add_at_position(self):
        for track in self.tracks[:-1]:
            cp_track = self.controller.add(track, 0)
            self.assertEqual(track, self.controller.tracks[0])
            self.assertEqual(cp_track, self.controller.cp_tracks[0])
            self.assertEqual(track, cp_track[1])

    @populate_playlist
    def test_add_at_position_outside_of_playlist(self):
        test = lambda: self.controller.add(self.tracks[0], len(self.tracks)+2)
        self.assertRaises(AssertionError, test)

    @populate_playlist
    def test_get_by_cpid(self):
        cp_track = self.controller.cp_tracks[1]
        self.assertEqual(cp_track, self.controller.get(cpid=cp_track[0]))

    @populate_playlist
    def test_get_by_uri(self):
        cp_track = self.controller.cp_tracks[1]
        self.assertEqual(cp_track, self.controller.get(uri=cp_track[1].uri))

    @populate_playlist
    def test_get_by_uri_raises_error_for_invalid_uri(self):
        test = lambda: self.controller.get(uri='foobar')
        self.assertRaises(LookupError, test)

    @populate_playlist
    def test_clear(self):
        self.controller.clear()
        self.assertEqual(len(self.controller.tracks), 0)

    def test_clear_empty_playlist(self):
        self.controller.clear()
        self.assertEqual(len(self.controller.tracks), 0)

    @populate_playlist
    def test_clear_when_playing(self):
        self.playback.play()
        self.assertEqual(self.playback.state, self.playback.PLAYING)
        self.controller.clear()
        self.assertEqual(self.playback.state, self.playback.STOPPED)

    def test_get_by_uri_returns_unique_match(self):
        track = Track(uri='a')
        self.controller.append([Track(uri='z'), track, Track(uri='y')])
        self.assertEqual(track, self.controller.get(uri='a')[1])

    def test_get_by_uri_raises_error_if_multiple_matches(self):
        track = Track(uri='a')
        self.controller.append([Track(uri='z'), track, track])
        try:
            self.controller.get(uri='a')
            self.fail(u'Should raise LookupError if multiple matches')
        except LookupError as e:
            self.assertEqual(u'"uri=a" match multiple tracks', e[0])

    def test_get_by_uri_raises_error_if_no_match(self):
        self.controller.playlist = Playlist(
            tracks=[Track(uri='z'), Track(uri='y')])
        try:
            self.controller.get(uri='a')
            self.fail(u'Should raise LookupError if no match')
        except LookupError as e:
            self.assertEqual(u'"uri=a" match no tracks', e[0])

    def test_get_by_multiple_criteria_returns_elements_matching_all(self):
        track1 = Track(uri='a', name='x')
        track2 = Track(uri='b', name='x')
        track3 = Track(uri='b', name='y')
        self.controller.append([track1, track2, track3])
        self.assertEqual(track1, self.controller.get(uri='a', name='x')[1])
        self.assertEqual(track2, self.controller.get(uri='b', name='x')[1])
        self.assertEqual(track3, self.controller.get(uri='b', name='y')[1])

    def test_get_by_criteria_that_is_not_present_in_all_elements(self):
        track1 = Track()
        track2 = Track(uri='b')
        track3 = Track()
        self.controller.append([track1, track2, track3])
        self.assertEqual(track2, self.controller.get(uri='b')[1])

    def test_append_appends_to_the_current_playlist(self):
        self.controller.append([Track(uri='a'), Track(uri='b')])
        self.assertEqual(len(self.controller.tracks), 2)
        self.controller.append([Track(uri='c'), Track(uri='d')])
        self.assertEqual(len(self.controller.tracks), 4)
        self.assertEqual(self.controller.tracks[0].uri, 'a')
        self.assertEqual(self.controller.tracks[1].uri, 'b')
        self.assertEqual(self.controller.tracks[2].uri, 'c')
        self.assertEqual(self.controller.tracks[3].uri, 'd')

    def test_append_does_not_reset_version(self):
        version = self.controller.version
        self.controller.append([])
        self.assertEqual(self.controller.version, version + 1)

    @populate_playlist
    def test_append_preserves_playing_state(self):
        self.playback.play()
        track = self.playback.current_track
        self.controller.append(self.controller.tracks[1:2])
        self.assertEqual(self.playback.state, self.playback.PLAYING)
        self.assertEqual(self.playback.current_track, track)

    @populate_playlist
    def test_append_preserves_stopped_state(self):
        self.controller.append(self.controller.tracks[1:2])
        self.assertEqual(self.playback.state, self.playback.STOPPED)
        self.assertEqual(self.playback.current_track, None)

    @populate_playlist
    def test_move_single(self):
        self.controller.move(0, 0, 2)

        tracks = self.controller.tracks
        self.assertEqual(tracks[2], self.tracks[0])

    @populate_playlist
    def test_move_group(self):
        self.controller.move(0, 2, 1)

        tracks = self.controller.tracks
        self.assertEqual(tracks[1], self.tracks[0])
        self.assertEqual(tracks[2], self.tracks[1])

    @populate_playlist
    def test_moving_track_outside_of_playlist(self):
        tracks = len(self.controller.tracks)
        test = lambda: self.controller.move(0, 0, tracks+5)
        self.assertRaises(AssertionError, test)

    @populate_playlist
    def test_move_group_outside_of_playlist(self):
        tracks = len(self.controller.tracks)
        test = lambda: self.controller.move(0, 2, tracks+5)
        self.assertRaises(AssertionError, test)

    @populate_playlist
    def test_move_group_out_of_range(self):
        tracks = len(self.controller.tracks)
        test = lambda: self.controller.move(tracks+2, tracks+3, 0)
        self.assertRaises(AssertionError, test)

    @populate_playlist
    def test_move_group_invalid_group(self):
        test = lambda: self.controller.move(2, 1, 0)
        self.assertRaises(AssertionError, test)

    def test_tracks_attribute_is_immutable(self):
        tracks1 = self.controller.tracks
        tracks2 = self.controller.tracks
        self.assertNotEqual(id(tracks1), id(tracks2))

    @populate_playlist
    def test_remove(self):
        track1 = self.controller.tracks[1]
        track2 = self.controller.tracks[2]
        version = self.controller.version
        self.controller.remove(uri=track1.uri)
        self.assert_(version < self.controller.version)
        self.assert_(track1 not in self.controller.tracks)
        self.assertEqual(track2, self.controller.tracks[1])

    @populate_playlist
    def test_removing_track_that_does_not_exist(self):
        test = lambda: self.controller.remove(uri='/nonexistant')
        self.assertRaises(LookupError, test)

    def test_removing_from_empty_playlist(self):
        test = lambda: self.controller.remove(uri='/nonexistant')
        self.assertRaises(LookupError, test)

    @populate_playlist
    def test_shuffle(self):
        random.seed(1)
        self.controller.shuffle()

        shuffled_tracks = self.controller.tracks

        self.assertNotEqual(self.tracks, shuffled_tracks)
        self.assertEqual(set(self.tracks), set(shuffled_tracks))

    @populate_playlist
    def test_shuffle_subset(self):
        random.seed(1)
        self.controller.shuffle(1, 3)

        shuffled_tracks = self.controller.tracks

        self.assertNotEqual(self.tracks, shuffled_tracks)
        self.assertEqual(self.tracks[0], shuffled_tracks[0])
        self.assertEqual(set(self.tracks), set(shuffled_tracks))

    @populate_playlist
    def test_shuffle_invalid_subset(self):
        test = lambda: self.controller.shuffle(3, 1)
        self.assertRaises(AssertionError, test)

    @populate_playlist
    def test_shuffle_superset(self):
        tracks = len(self.controller.tracks)
        test = lambda: self.controller.shuffle(1, tracks+5)
        self.assertRaises(AssertionError, test)

    @populate_playlist
    def test_shuffle_open_subset(self):
        random.seed(1)
        self.controller.shuffle(1)

        shuffled_tracks = self.controller.tracks

        self.assertNotEqual(self.tracks, shuffled_tracks)
        self.assertEqual(self.tracks[0], shuffled_tracks[0])
        self.assertEqual(set(self.tracks), set(shuffled_tracks))

    def test_version(self):
        version = self.controller.version
        self.controller.append([])
        self.assert_(version < self.controller.version)


class BasePlaybackControllerTest(object):
    tracks = []
    backend_class = None

    def setUp(self):
        self.output_queue = multiprocessing.Queue()
        self.core_queue = multiprocessing.Queue()
        self.output = get_class(settings.OUTPUT)(self.core_queue, self.output_queue)
        self.backend = self.backend_class(self.core_queue, self.output_queue, DummyMixer)
        self.playback = self.backend.playback
        self.current_playlist = self.backend.current_playlist

        assert len(self.tracks) >= 3, \
            'Need at least three tracks to run tests.'
        assert self.tracks[0].length >= 2000, \
            'First song needs to be at least 2000 miliseconds'

    def tearDown(self):
        self.backend.destroy()
        self.output.destroy()

    def test_initial_state_is_stopped(self):
        self.assertEqual(self.playback.state, self.playback.STOPPED)

    def test_play_with_empty_playlist(self):
        self.assertEqual(self.playback.state, self.playback.STOPPED)
        self.playback.play()
        self.assertEqual(self.playback.state, self.playback.STOPPED)

    def test_play_with_empty_playlist_return_value(self):
        self.assertEqual(self.playback.play(), None)

    @populate_playlist
    def test_play_state(self):
        self.assertEqual(self.playback.state, self.playback.STOPPED)
        self.playback.play()
        self.assertEqual(self.playback.state, self.playback.PLAYING)

    @populate_playlist
    def test_play_return_value(self):
        self.assertEqual(self.playback.play(), None)

    @populate_playlist
    def test_play_track_state(self):
        self.assertEqual(self.playback.state, self.playback.STOPPED)
        self.playback.play(self.current_playlist.cp_tracks[-1])
        self.assertEqual(self.playback.state, self.playback.PLAYING)

    @populate_playlist
    def test_play_track_return_value(self):
        self.assertEqual(self.playback.play(
            self.current_playlist.cp_tracks[-1]), None)

    @populate_playlist
    def test_play_when_playing(self):
        self.playback.play()
        track = self.playback.current_track
        self.playback.play()
        self.assertEqual(track, self.playback.current_track)

    @populate_playlist
    def test_play_when_paused(self):
        self.playback.play()
        track = self.playback.current_track
        self.playback.pause()
        self.playback.play()
        self.assertEqual(self.playback.state, self.playback.PLAYING)
        self.assertEqual(track, self.playback.current_track)

    @populate_playlist
    def test_play_when_pause_after_next(self):
        self.playback.play()
        self.playback.next()
        self.playback.next()
        track = self.playback.current_track
        self.playback.pause()
        self.playback.play()
        self.assertEqual(self.playback.state, self.playback.PLAYING)
        self.assertEqual(track, self.playback.current_track)

    @populate_playlist
    def test_play_sets_current_track(self):
        self.playback.play()
        self.assertEqual(self.playback.current_track, self.tracks[0])

    @populate_playlist
    def test_play_track_sets_current_track(self):
        self.playback.play(self.current_playlist.cp_tracks[-1])
        self.assertEqual(self.playback.current_track, self.tracks[-1])

    @populate_playlist
    def test_play_skips_to_next_track_on_failure(self):
        # If _play() returns False, it is a failure.
        self.playback._play = lambda track: track != self.tracks[0]
        self.playback.play()
        self.assertNotEqual(self.playback.current_track, self.tracks[0])
        self.assertEqual(self.playback.current_track, self.tracks[1])

    @populate_playlist
    def test_current_track_after_completed_playlist(self):
        self.playback.play(self.current_playlist.cp_tracks[-1])
        self.playback.on_end_of_track()
        self.assertEqual(self.playback.state, self.playback.STOPPED)
        self.assertEqual(self.playback.current_track, None)

        self.playback.play(self.current_playlist.cp_tracks[-1])
        self.playback.next()
        self.assertEqual(self.playback.state, self.playback.STOPPED)
        self.assertEqual(self.playback.current_track, None)

    @populate_playlist
    def test_previous(self):
        self.playback.play()
        self.playback.next()
        self.playback.previous()
        self.assertEqual(self.playback.current_track, self.tracks[0])

    @populate_playlist
    def test_previous_more(self):
        self.playback.play() # At track 0
        self.playback.next() # At track 1
        self.playback.next() # At track 2
        self.playback.previous() # At track 1
        self.assertEqual(self.playback.current_track, self.tracks[1])

    @populate_playlist
    def test_previous_return_value(self):
        self.playback.play()
        self.playback.next()
        self.assertEqual(self.playback.previous(), None)

    @populate_playlist
    def test_previous_does_not_trigger_playback(self):
        self.playback.play()
        self.playback.next()
        self.playback.stop()
        self.playback.previous()
        self.assertEqual(self.playback.state, self.playback.STOPPED)

    @populate_playlist
    def test_previous_at_start_of_playlist(self):
        self.playback.previous()
        self.assertEqual(self.playback.state, self.playback.STOPPED)
        self.assertEqual(self.playback.current_track, None)

    def test_previous_for_empty_playlist(self):
        self.playback.previous()
        self.assertEqual(self.playback.state, self.playback.STOPPED)
        self.assertEqual(self.playback.current_track, None)

    @populate_playlist
    def test_previous_skips_to_previous_track_on_failure(self):
        # If _play() returns False, it is a failure.
        self.playback._play = lambda track: track != self.tracks[1]
        self.playback.play(self.current_playlist.cp_tracks[2])
        self.assertEqual(self.playback.current_track, self.tracks[2])
        self.playback.previous()
        self.assertNotEqual(self.playback.current_track, self.tracks[1])
        self.assertEqual(self.playback.current_track, self.tracks[0])

    @populate_playlist
    def test_next(self):
        self.playback.play()

        old_position = self.playback.current_playlist_position
        old_uri = self.playback.current_track.uri

        self.playback.next()

        self.assertEqual(self.playback.current_playlist_position,
            old_position+1)
        self.assertNotEqual(self.playback.current_track.uri, old_uri)

    @populate_playlist
    def test_next_return_value(self):
        self.playback.play()
        self.assertEqual(self.playback.next(), None)

    @populate_playlist
    def test_next_does_not_trigger_playback(self):
        self.playback.next()
        self.assertEqual(self.playback.state, self.playback.STOPPED)

    @populate_playlist
    def test_next_at_end_of_playlist(self):
        self.playback.play()

        for i, track in enumerate(self.tracks):
            self.assertEqual(self.playback.state, self.playback.PLAYING)
            self.assertEqual(self.playback.current_track, track)
            self.assertEqual(self.playback.current_playlist_position, i)

            self.playback.next()

        self.assertEqual(self.playback.state, self.playback.STOPPED)

    @populate_playlist
    def test_next_until_end_of_playlist_and_play_from_start(self):
        self.playback.play()

        for track in self.tracks:
            self.playback.next()

        self.assertEqual(self.playback.current_track, None)
        self.assertEqual(self.playback.state, self.playback.STOPPED)

        self.playback.play()
        self.assertEqual(self.playback.state, self.playback.PLAYING)
        self.assertEqual(self.playback.current_track, self.tracks[0])

    def test_next_for_empty_playlist(self):
        self.playback.next()
        self.assertEqual(self.playback.state, self.playback.STOPPED)

    @populate_playlist
    def test_next_skips_to_next_track_on_failure(self):
        # If _play() returns False, it is a failure.
        self.playback._play = lambda track: track != self.tracks[1]
        self.playback.play()
        self.assertEqual(self.playback.current_track, self.tracks[0])
        self.playback.next()
        self.assertNotEqual(self.playback.current_track, self.tracks[1])
        self.assertEqual(self.playback.current_track, self.tracks[2])

    @populate_playlist
    def test_next_track_before_play(self):
        self.assertEqual(self.playback.track_at_next, self.tracks[0])

    @populate_playlist
    def test_next_track_during_play(self):
        self.playback.play()
        self.assertEqual(self.playback.track_at_next, self.tracks[1])

    @populate_playlist
    def test_next_track_after_previous(self):
        self.playback.play()
        self.playback.next()
        self.playback.previous()
        self.assertEqual(self.playback.track_at_next, self.tracks[1])

    def test_next_track_empty_playlist(self):
        self.assertEqual(self.playback.track_at_next, None)

    @populate_playlist
    def test_next_track_at_end_of_playlist(self):
        self.playback.play()
        for track in self.current_playlist.cp_tracks[1:]:
            self.playback.next()
        self.assertEqual(self.playback.track_at_next, None)

    @populate_playlist
    def test_next_track_at_end_of_playlist_with_repeat(self):
        self.playback.repeat = True
        self.playback.play()
        for track in self.tracks[1:]:
            self.playback.next()
        self.assertEqual(self.playback.track_at_next, self.tracks[0])

    @populate_playlist
    def test_next_track_with_random(self):
        random.seed(1)
        self.playback.random = True
        self.assertEqual(self.playback.track_at_next, self.tracks[2])

    @populate_playlist
    def test_next_with_consume(self):
        self.playback.consume = True
        self.playback.play()
        self.playback.next()
        self.assert_(self.tracks[0] in self.backend.current_playlist.tracks)

    @populate_playlist
    def test_next_with_single_and_repeat(self):
        self.playback.single = True
        self.playback.repeat = True
        self.playback.play()
        self.playback.next()
        self.assertEqual(self.playback.current_track, self.tracks[1])

    @populate_playlist
    def test_next_with_random(self):
        # FIXME feels very fragile
        random.seed(1)
        self.playback.random = True
        self.playback.play()
        self.playback.next()
        self.assertEqual(self.playback.current_track, self.tracks[1])

    @populate_playlist
    def test_next_track_with_random_after_append_playlist(self):
        random.seed(1)
        self.playback.random = True
        self.assertEqual(self.playback.track_at_next, self.tracks[2])
        self.backend.current_playlist.append(self.tracks[:1])
        self.assertEqual(self.playback.track_at_next, self.tracks[1])

    @populate_playlist
    def test_end_of_track(self):
        self.playback.play()

        old_position = self.playback.current_playlist_position
        old_uri = self.playback.current_track.uri

        self.playback.on_end_of_track()

        self.assertEqual(self.playback.current_playlist_position,
            old_position+1)
        self.assertNotEqual(self.playback.current_track.uri, old_uri)

    @populate_playlist
    def test_end_of_track_return_value(self):
        self.playback.play()
        self.assertEqual(self.playback.on_end_of_track(), None)

    @populate_playlist
    def test_end_of_track_does_not_trigger_playback(self):
        self.playback.on_end_of_track()
        self.assertEqual(self.playback.state, self.playback.STOPPED)

    @populate_playlist
    def test_end_of_track_at_end_of_playlist(self):
        self.playback.play()

        for i, track in enumerate(self.tracks):
            self.assertEqual(self.playback.state, self.playback.PLAYING)
            self.assertEqual(self.playback.current_track, track)
            self.assertEqual(self.playback.current_playlist_position, i)

            self.playback.on_end_of_track()

        self.assertEqual(self.playback.state, self.playback.STOPPED)

    @populate_playlist
    def test_end_of_track_until_end_of_playlist_and_play_from_start(self):
        self.playback.play()

        for track in self.tracks:
            self.playback.on_end_of_track()

        self.assertEqual(self.playback.current_track, None)
        self.assertEqual(self.playback.state, self.playback.STOPPED)

        self.playback.play()
        self.assertEqual(self.playback.state, self.playback.PLAYING)
        self.assertEqual(self.playback.current_track, self.tracks[0])

    def test_end_of_track_for_empty_playlist(self):
        self.playback.on_end_of_track()
        self.assertEqual(self.playback.state, self.playback.STOPPED)

    @populate_playlist
    def test_end_of_track_skips_to_next_track_on_failure(self):
        # If _play() returns False, it is a failure.
        self.playback._play = lambda track: track != self.tracks[1]
        self.playback.play()
        self.assertEqual(self.playback.current_track, self.tracks[0])
        self.playback.on_end_of_track()
        self.assertNotEqual(self.playback.current_track, self.tracks[1])
        self.assertEqual(self.playback.current_track, self.tracks[2])

    @populate_playlist
    def test_end_of_track_track_before_play(self):
        self.assertEqual(self.playback.track_at_next, self.tracks[0])

    @populate_playlist
    def test_end_of_track_track_during_play(self):
        self.playback.play()
        self.assertEqual(self.playback.track_at_next, self.tracks[1])

    @populate_playlist
    def test_end_of_track_track_after_previous(self):
        self.playback.play()
        self.playback.on_end_of_track()
        self.playback.previous()
        self.assertEqual(self.playback.track_at_next, self.tracks[1])

    def test_end_of_track_track_empty_playlist(self):
        self.assertEqual(self.playback.track_at_next, None)

    @populate_playlist
    def test_end_of_track_track_at_end_of_playlist(self):
        self.playback.play()
        for track in self.current_playlist.cp_tracks[1:]:
            self.playback.on_end_of_track()
        self.assertEqual(self.playback.track_at_next, None)

    @populate_playlist
    def test_end_of_track_track_at_end_of_playlist_with_repeat(self):
        self.playback.repeat = True
        self.playback.play()
        for track in self.tracks[1:]:
            self.playback.on_end_of_track()
        self.assertEqual(self.playback.track_at_next, self.tracks[0])

    @populate_playlist
    def test_end_of_track_track_with_random(self):
        random.seed(1)
        self.playback.random = True
        self.assertEqual(self.playback.track_at_next, self.tracks[2])


    @populate_playlist
    def test_end_of_track_with_consume(self):
        self.playback.consume = True
        self.playback.play()
        self.playback.on_end_of_track()
        self.assert_(self.tracks[0] not in self.backend.current_playlist.tracks)

    @populate_playlist
    def test_end_of_track_with_single_and_repeat(self):
        self.playback.single = True
        self.playback.repeat = True
        self.playback.play()
        self.playback.on_end_of_track()
        self.assertEqual(self.playback.current_track, self.tracks[1])

    @populate_playlist
    def test_end_of_track_with_random(self):
        # FIXME feels very fragile
        random.seed(1)
        self.playback.random = True
        self.playback.play()
        self.playback.on_end_of_track()
        self.assertEqual(self.playback.current_track, self.tracks[1])

    @populate_playlist
    def test_end_of_track_track_with_random_after_append_playlist(self):
        random.seed(1)
        self.playback.random = True
        self.assertEqual(self.playback.track_at_next, self.tracks[2])
        self.backend.current_playlist.append(self.tracks[:1])
        self.assertEqual(self.playback.track_at_next, self.tracks[1])

    @populate_playlist
    def test_previous_track_before_play(self):
        self.assertEqual(self.playback.track_at_previous, None)

    @populate_playlist
    def test_previous_track_after_play(self):
        self.playback.play()
        self.assertEqual(self.playback.track_at_previous, None)

    @populate_playlist
    def test_previous_track_after_next(self):
        self.playback.play()
        self.playback.next()
        self.assertEqual(self.playback.track_at_previous, self.tracks[0])

    @populate_playlist
    def test_previous_track_after_previous(self):
        self.playback.play() # At track 0
        self.playback.next() # At track 1
        self.playback.next() # At track 2
        self.playback.previous() # At track 1
        self.assertEqual(self.playback.track_at_previous, self.tracks[0])

    def test_previous_track_empty_playlist(self):
        self.assertEqual(self.playback.track_at_previous, None)

    @populate_playlist
    def test_previous_track_with_consume(self):
        self.playback.consume = True
        for track in self.tracks:
            self.playback.next()
            self.assertEqual(self.playback.track_at_previous,
                self.playback.current_track)

    @populate_playlist
    def test_previous_track_with_random(self):
        self.playback.random = True
        for track in self.tracks:
            self.playback.next()
            self.assertEqual(self.playback.track_at_previous,
                self.playback.current_track)

    @populate_playlist
    def test_initial_current_track(self):
        self.assertEqual(self.playback.current_track, None)

    @populate_playlist
    def test_current_track_during_play(self):
        self.playback.play()
        self.assertEqual(self.playback.current_track, self.tracks[0])

    @populate_playlist
    def test_current_track_after_next(self):
        self.playback.play()
        self.playback.next()
        self.assertEqual(self.playback.current_track, self.tracks[1])

    @populate_playlist
    def test_initial_current_playlist_position(self):
        self.assertEqual(self.playback.current_playlist_position, None)

    @populate_playlist
    def test_current_playlist_position_during_play(self):
        self.playback.play()
        self.assertEqual(self.playback.current_playlist_position, 0)

    @populate_playlist
    def test_current_playlist_position_after_next(self):
        self.playback.play()
        self.playback.next()
        self.assertEqual(self.playback.current_playlist_position, 1)

    @populate_playlist
    def test_current_playlist_position_at_end_of_playlist(self):
        self.playback.play(self.current_playlist.cp_tracks[-1])
        self.playback.on_end_of_track()
        self.assertEqual(self.playback.current_playlist_position, None)

    def test_on_current_playlist_change_gets_called(self):
        callback = self.playback.on_current_playlist_change

        def wrapper():
            wrapper.called = True
            return callback()
        wrapper.called = False

        self.playback.on_current_playlist_change = wrapper
        self.backend.current_playlist.append([])

        self.assert_(wrapper.called)

    @populate_playlist
<<<<<<< HEAD
    def test_end_of_track_callback_gets_called(self):
=======
    def test_on_end_of_track_gets_called(self):
        on_end_of_track = self.playback.on_end_of_track
        event = threading.Event()

        def wrapper():
            result = on_end_of_track()
            event.set()
            return result

        self.playback.on_end_of_track = wrapper

>>>>>>> 785ef04e
        self.playback.play()
        self.playback.seek(self.tracks[0].length - 10)
        message = self.core_queue.get()
        self.assertEqual('end_of_track', message['command'])

    @populate_playlist
    def test_on_current_playlist_change_when_playing(self):
        self.playback.play()
        current_track = self.playback.current_track
        self.backend.current_playlist.append([self.tracks[2]])
        self.assertEqual(self.playback.state, self.playback.PLAYING)
        self.assertEqual(self.playback.current_track, current_track)

    @populate_playlist
    def test_on_current_playlist_change_when_stopped(self):
        current_track = self.playback.current_track
        self.backend.current_playlist.append([self.tracks[2]])
        self.assertEqual(self.playback.state, self.playback.STOPPED)
        self.assertEqual(self.playback.current_track, None)

    @populate_playlist
    def test_on_current_playlist_change_when_paused(self):
        self.playback.play()
        self.playback.pause()
        current_track = self.playback.current_track
        self.backend.current_playlist.append([self.tracks[2]])
        self.assertEqual(self.playback.state, self.backend.playback.PAUSED)
        self.assertEqual(self.playback.current_track, current_track)

    @populate_playlist
    def test_pause_when_stopped(self):
        self.playback.pause()
        self.assertEqual(self.playback.state, self.playback.STOPPED)

    @populate_playlist
    def test_pause_when_playing(self):
        self.playback.play()
        self.playback.pause()
        self.assertEqual(self.playback.state, self.playback.PAUSED)

    @populate_playlist
    def test_pause_when_paused(self):
        self.playback.play()
        self.playback.pause()
        self.playback.pause()
        self.assertEqual(self.playback.state, self.playback.PAUSED)

    @populate_playlist
    def test_pause_return_value(self):
        self.playback.play()
        self.assertEqual(self.playback.pause(), None)

    @populate_playlist
    def test_resume_when_stopped(self):
        self.playback.resume()
        self.assertEqual(self.playback.state, self.playback.STOPPED)

    @populate_playlist
    def test_resume_when_playing(self):
        self.playback.play()
        self.playback.resume()
        self.assertEqual(self.playback.state, self.playback.PLAYING)

    @populate_playlist
    def test_resume_when_paused(self):
        self.playback.play()
        self.playback.pause()
        self.playback.resume()
        self.assertEqual(self.playback.state, self.playback.PLAYING)

    @populate_playlist
    def test_resume_return_value(self):
        self.playback.play()
        self.playback.pause()
        self.assertEqual(self.playback.resume(), None)

    @populate_playlist
    def test_resume_continues_from_right_position(self):
        self.playback.play()
        time.sleep(0.2)
        self.playback.pause()
        self.playback.resume()
        self.assertNotEqual(self.playback.time_position, 0)

    @populate_playlist
    def test_seek_when_stopped(self):
        self.playback.seek(1000)
        position = self.playback.time_position
        self.assert_(position >= 990, position)

    def test_seek_on_empty_playlist(self):
        self.playback.seek(0)
        self.assertEqual(self.playback.state, self.playback.STOPPED)

    @populate_playlist
    def test_seek_when_stopped_triggers_play(self):
        self.playback.seek(0)
        self.assertEqual(self.playback.state, self.playback.PLAYING)

    @populate_playlist
    def test_seek_when_playing(self):
        length = self.backend.current_playlist.tracks[0].length
        self.playback.play()
        self.playback.seek(length - 1000)
        position = self.playback.time_position
        self.assert_(position >= length - 1010, position)

    @populate_playlist
    def test_seek_when_paused(self):
        length = self.backend.current_playlist.tracks[0].length
        self.playback.play()
        self.playback.pause()
        self.playback.seek(length - 1000)
        position = self.playback.time_position
        self.assert_(position >= length - 1010, position)

    @populate_playlist
    def test_seek_when_paused_triggers_play(self):
        self.playback.play()
        self.playback.pause()
        self.playback.seek(0)
        self.assertEqual(self.playback.state, self.playback.PLAYING)

    @populate_playlist
    def test_seek_beyond_end_of_song(self):
        self.playback.play()
        self.playback.seek(self.tracks[0].length*100)
        self.assertEqual(self.playback.current_track, self.tracks[1])

    @populate_playlist
    def test_seek_beyond_end_of_song_for_last_track(self):
        self.playback.play(self.current_playlist.cp_tracks[-1])
        self.playback.seek(self.current_playlist.tracks[-1].length * 100)
        self.assertEqual(self.playback.state, self.playback.STOPPED)

    @populate_playlist
    def test_seek_beyond_start_of_song(self):
        self.playback.play()
        self.playback.seek(-1000)
        position = self.playback.time_position
        self.assert_(position >= 0, position)
        self.assertEqual(self.playback.state, self.playback.PLAYING)

    @populate_playlist
    def test_seek_return_value(self):
        self.playback.play()
        self.assertEqual(self.playback.seek(0), None)

    @populate_playlist
    def test_stop_when_stopped(self):
        self.playback.stop()
        self.assertEqual(self.playback.state, self.playback.STOPPED)

    @populate_playlist
    def test_stop_when_playing(self):
        self.playback.play()
        self.playback.stop()
        self.assertEqual(self.playback.state, self.playback.STOPPED)

    @populate_playlist
    def test_stop_when_paused(self):
        self.playback.play()
        self.playback.pause()
        self.playback.stop()
        self.assertEqual(self.playback.state, self.playback.STOPPED)

    def test_stop_return_value(self):
        self.playback.play()
        self.assertEqual(self.playback.stop(), None)

    def test_time_position_when_stopped(self):
        self.assertEqual(self.playback.time_position, 0)

    @populate_playlist
    def test_time_position_when_stopped_with_playlist(self):
        self.assertEqual(self.playback.time_position, 0)

    @populate_playlist
    def test_time_position_when_playing(self):
        self.playback.play()
        first = self.playback.time_position
        time.sleep(1)
        second = self.playback.time_position

        self.assert_(second > first, '%s - %s' % (first, second))

    @populate_playlist
    def test_time_position_when_paused(self):
        self.playback.play()
        time.sleep(0.2)
        self.playback.pause()
        time.sleep(0.2)
        first = self.playback.time_position
        second = self.playback.time_position

        self.assertEqual(first, second)

    @populate_playlist
    def test_play_with_consume(self):
        self.playback.consume = True
        self.playback.play()
        self.assertEqual(self.playback.current_track, self.tracks[0])

    @populate_playlist
    def test_playlist_is_empty_after_all_tracks_are_played_with_consume(self):
        self.playback.consume = True
        self.playback.play()
        for i in range(len(self.backend.current_playlist.tracks)):
            self.playback.on_end_of_track()
        self.assertEqual(len(self.backend.current_playlist.tracks), 0)

    @populate_playlist
    def test_play_with_random(self):
        random.seed(1)
        self.playback.random = True
        self.playback.play()
        self.assertEqual(self.playback.current_track, self.tracks[2])

    @populate_playlist
    def test_previous_with_random(self):
        random.seed(1)
        self.playback.random = True
        self.playback.play()
        self.playback.next()
        current_track = self.playback.current_track
        self.playback.previous()
        self.assertEqual(self.playback.current_track, current_track)

    @populate_playlist
    def test_end_of_song_starts_next_track(self):
        self.playback.play()
        self.playback.on_end_of_track()
        self.assertEqual(self.playback.current_track, self.tracks[1])

    @populate_playlist
    def test_end_of_song_with_single_and_repeat_starts_same(self):
        self.playback.single = True
        self.playback.repeat = True
        self.playback.play()
        self.playback.on_end_of_track()
        self.assertEqual(self.playback.current_track, self.tracks[0])

    @populate_playlist
    def test_end_of_playlist_stops(self):
        self.playback.play(self.current_playlist.cp_tracks[-1])
        self.playback.on_end_of_track()
        self.assertEqual(self.playback.state, self.playback.STOPPED)

    def test_repeat_off_by_default(self):
        self.assertEqual(self.playback.repeat, False)

    def test_random_off_by_default(self):
        self.assertEqual(self.playback.random, False)

    def test_consume_off_by_default(self):
        self.assertEqual(self.playback.consume, False)

    @populate_playlist
    def test_random_until_end_of_playlist(self):
        self.playback.random = True
        self.playback.play()
        for track in self.tracks[1:]:
            self.playback.next()
        self.assertEqual(self.playback.track_at_next, None)

    @populate_playlist
    def test_random_until_end_of_playlist_and_play_from_start(self):
        self.playback.repeat = True
        for track in self.tracks:
            self.playback.next()
        self.assertNotEqual(self.playback.track_at_next, None)
        self.assertEqual(self.playback.state, self.playback.STOPPED)
        self.playback.play()
        self.assertEqual(self.playback.state, self.playback.PLAYING)

    @populate_playlist
    def test_random_until_end_of_playlist_with_repeat(self):
        self.playback.repeat = True
        self.playback.random = True
        self.playback.play()
        for track in self.tracks:
            self.playback.next()
        self.assertNotEqual(self.playback.track_at_next, None)

    @populate_playlist
    def test_played_track_during_random_not_played_again(self):
        self.playback.random = True
        self.playback.play()
        played = []
        for track in self.tracks:
            self.assert_(self.playback.current_track not in played)
            played.append(self.playback.current_track)
            self.playback.next()

    @populate_playlist
    def test_playing_track_that_isnt_in_playlist(self):
        test = lambda: self.playback.play((17, Track()))
        self.assertRaises(AssertionError, test)


class BaseStoredPlaylistsControllerTest(object):
    backend_class = None

    def setUp(self):
        self.original_playlist_folder = settings.LOCAL_PLAYLIST_FOLDER
        self.original_tag_cache = settings.LOCAL_TAG_CACHE
        self.original_music_folder = settings.LOCAL_MUSIC_FOLDER

        settings.LOCAL_PLAYLIST_FOLDER = tempfile.mkdtemp()
        settings.LOCAL_TAG_CACHE = data_folder('library_tag_cache')
        settings.LOCAL_MUSIC_FOLDER = data_folder('')

        self.backend = self.backend_class(mixer_class=DummyMixer)
        self.stored  = self.backend.stored_playlists

    def tearDown(self):
        self.backend.destroy()

        if os.path.exists(settings.LOCAL_PLAYLIST_FOLDER):
            shutil.rmtree(settings.LOCAL_PLAYLIST_FOLDER)

        settings.LOCAL_PLAYLIST_FOLDER = self.original_playlist_folder
        settings.LOCAL_TAG_CACHE = self.original_tag_cache
        settings.LOCAL_MUSIC_FOLDER = self.original_music_folder

    def test_create(self):
        playlist = self.stored.create('test')
        self.assertEqual(playlist.name, 'test')

    def test_create_in_playlists(self):
        playlist = self.stored.create('test')
        self.assert_(self.stored.playlists)
        self.assert_(playlist in self.stored.playlists)

    def test_playlists_empty_to_start_with(self):
        self.assert_(not self.stored.playlists)

    def test_delete_non_existant_playlist(self):
        self.stored.delete(Playlist())

    def test_delete_playlist(self):
        playlist = self.stored.create('test')
        self.stored.delete(playlist)
        self.assert_(not self.stored.playlists)

    def test_get_without_criteria(self):
        test = self.stored.get
        self.assertRaises(LookupError, test)

    def test_get_with_wrong_cirteria(self):
        test = lambda: self.stored.get(name='foo')
        self.assertRaises(LookupError, test)

    def test_get_with_right_criteria(self):
        playlist1 = self.stored.create('test')
        playlist2 = self.stored.get(name='test')
        self.assertEqual(playlist1, playlist2)

    def test_get_by_name_returns_unique_match(self):
        playlist = Playlist(name='b')
        self.stored.playlists = [Playlist(name='a'), playlist]
        self.assertEqual(playlist, self.stored.get(name='b'))

    def test_get_by_name_returns_first_of_multiple_matches(self):
        playlist = Playlist(name='b')
        self.stored.playlists = [
            playlist, Playlist(name='a'), Playlist(name='b')]
        try:
            self.stored.get(name='b')
            self.fail(u'Should raise LookupError if multiple matches')
        except LookupError as e:
            self.assertEqual(u'"name=b" match multiple playlists', e[0])

    def test_get_by_name_raises_keyerror_if_no_match(self):
        self.stored.playlists = [Playlist(name='a'), Playlist(name='b')]
        try:
            self.stored.get(name='c')
            self.fail(u'Should raise LookupError if no match')
        except LookupError as e:
            self.assertEqual(u'"name=c" match no playlists', e[0])

    def test_lookup(self):
        raise SkipTest

    def test_refresh(self):
        raise SkipTest

    def test_rename(self):
        playlist = self.stored.create('test')
        self.stored.rename(playlist, 'test2')
        self.stored.get(name='test2')

    def test_rename_unknown_playlist(self):
        self.stored.rename(Playlist(), 'test2')
        test = lambda: self.stored.get(name='test2')
        self.assertRaises(LookupError, test)

    def test_save(self):
        # FIXME should we handle playlists without names?
        playlist = Playlist(name='test')
        self.stored.save(playlist)
        self.assert_(playlist in self.stored.playlists)

    def test_playlist_with_unknown_track(self):
        raise SkipTest


class BaseLibraryControllerTest(object):
    artists = [Artist(name='artist1'), Artist(name='artist2'), Artist()]
    albums = [Album(name='album1', artists=artists[:1]),
        Album(name='album2', artists=artists[1:2]),
        Album()]
    tracks = [Track(name='track1', length=4000, artists=artists[:1],
            album=albums[0], uri='file://' + data_folder('uri1')),
        Track(name='track2', length=4000, artists=artists[1:2],
            album=albums[1], uri='file://' + data_folder('uri2')),
        Track()]

    def setUp(self):
        self.backend = self.backend_class(mixer_class=DummyMixer)
        self.library = self.backend.library

    def tearDown(self):
        self.backend.destroy()

    def test_refresh(self):
        self.library.refresh()

    def test_refresh_uri(self):
        raise SkipTest

    def test_refresh_missing_uri(self):
        raise SkipTest

    def test_lookup(self):
        track = self.library.lookup(self.tracks[0].uri)
        self.assertEqual(track, self.tracks[0])

    def test_lookup_unknown_track(self):
        test = lambda: self.library.lookup('fake uri')
        self.assertRaises(LookupError, test)

    def test_find_exact_no_hits(self):
        result = self.library.find_exact(track=['unknown track'])
        self.assertEqual(result, Playlist())

        result = self.library.find_exact(artist=['unknown artist'])
        self.assertEqual(result, Playlist())

        result = self.library.find_exact(album=['unknown artist'])
        self.assertEqual(result, Playlist())

    def test_find_exact_artist(self):
        result = self.library.find_exact(artist=['artist1'])
        self.assertEqual(result, Playlist(tracks=self.tracks[:1]))

        result = self.library.find_exact(artist=['artist2'])
        self.assertEqual(result, Playlist(tracks=self.tracks[1:2]))

    def test_find_exact_track(self):
        result = self.library.find_exact(track=['track1'])
        self.assertEqual(result, Playlist(tracks=self.tracks[:1]))

        result = self.library.find_exact(track=['track2'])
        self.assertEqual(result, Playlist(tracks=self.tracks[1:2]))

    def test_find_exact_album(self):
        result = self.library.find_exact(album=['album1'])
        self.assertEqual(result, Playlist(tracks=self.tracks[:1]))

        result = self.library.find_exact(album=['album2'])
        self.assertEqual(result, Playlist(tracks=self.tracks[1:2]))

    def test_find_exact_wrong_type(self):
        test = lambda: self.library.find_exact(wrong=['test'])
        self.assertRaises(LookupError, test)

    def test_find_exact_with_empty_query(self):
        test = lambda: self.library.find_exact(artist=[''])
        self.assertRaises(LookupError, test)

        test = lambda: self.library.find_exact(track=[''])
        self.assertRaises(LookupError, test)

        test = lambda: self.library.find_exact(album=[''])
        self.assertRaises(LookupError, test)

    def test_search_no_hits(self):
        result = self.library.search(track=['unknown track'])
        self.assertEqual(result, Playlist())

        result = self.library.search(artist=['unknown artist'])
        self.assertEqual(result, Playlist())

        result = self.library.search(album=['unknown artist'])
        self.assertEqual(result, Playlist())

        result = self.library.search(uri=['unknown'])
        self.assertEqual(result, Playlist())

        result = self.library.search(any=['unknown'])
        self.assertEqual(result, Playlist())

    def test_search_artist(self):
        result = self.library.search(artist=['Tist1'])
        self.assertEqual(result, Playlist(tracks=self.tracks[:1]))

        result = self.library.search(artist=['Tist2'])
        self.assertEqual(result, Playlist(tracks=self.tracks[1:2]))

    def test_search_track(self):
        result = self.library.search(track=['Rack1'])
        self.assertEqual(result, Playlist(tracks=self.tracks[:1]))

        result = self.library.search(track=['Rack2'])
        self.assertEqual(result, Playlist(tracks=self.tracks[1:2]))

    def test_search_album(self):
        result = self.library.search(album=['Bum1'])
        self.assertEqual(result, Playlist(tracks=self.tracks[:1]))

        result = self.library.search(album=['Bum2'])
        self.assertEqual(result, Playlist(tracks=self.tracks[1:2]))

    def test_search_uri(self):
        result = self.library.search(uri=['RI1'])
        self.assertEqual(result, Playlist(tracks=self.tracks[:1]))

        result = self.library.search(uri=['RI2'])
        self.assertEqual(result, Playlist(tracks=self.tracks[1:2]))

    def test_search_any(self):
        result = self.library.search(any=['Tist1'])
        self.assertEqual(result, Playlist(tracks=self.tracks[:1]))
        result = self.library.search(any=['Rack1'])
        self.assertEqual(result, Playlist(tracks=self.tracks[:1]))
        result = self.library.search(any=['Bum1'])
        self.assertEqual(result, Playlist(tracks=self.tracks[:1]))
        result = self.library.search(any=['RI1'])
        self.assertEqual(result, Playlist(tracks=self.tracks[:1]))

    def test_search_wrong_type(self):
        test = lambda: self.library.search(wrong=['test'])
        self.assertRaises(LookupError, test)

    def test_search_with_empty_query(self):
        test = lambda: self.library.search(artist=[''])
        self.assertRaises(LookupError, test)

        test = lambda: self.library.search(track=[''])
        self.assertRaises(LookupError, test)

        test = lambda: self.library.search(album=[''])
        self.assertRaises(LookupError, test)

        test = lambda: self.library.search(uri=[''])
        self.assertRaises(LookupError, test)

        test = lambda: self.library.search(any=[''])
        self.assertRaises(LookupError, test)<|MERGE_RESOLUTION|>--- conflicted
+++ resolved
@@ -800,21 +800,7 @@
         self.assert_(wrapper.called)
 
     @populate_playlist
-<<<<<<< HEAD
     def test_end_of_track_callback_gets_called(self):
-=======
-    def test_on_end_of_track_gets_called(self):
-        on_end_of_track = self.playback.on_end_of_track
-        event = threading.Event()
-
-        def wrapper():
-            result = on_end_of_track()
-            event.set()
-            return result
-
-        self.playback.on_end_of_track = wrapper
-
->>>>>>> 785ef04e
         self.playback.play()
         self.playback.seek(self.tracks[0].length - 10)
         message = self.core_queue.get()
