import unittest
import os

from mopidy.models import Playlist, Track
from mopidy.backends.gstreamer import GStreamerBackend

from tests.backends.base import (BasePlaybackControllerTest,
    BaseCurrentPlaylistControllerTest)

folder = os.path.dirname(__file__)
folder = os.path.join(folder, '..', 'data')
folder = os.path.abspath(folder)
song = os.path.join(folder, 'song%s.wav')
song = 'file://' + song

# FIXME can be switched to generic test
class GStreamerCurrentPlaylistHandlerTest(BaseCurrentPlaylistControllerTest,
        unittest.TestCase):
    tracks = [Track(uri=song % i, id=i, length=4464) for i in range(1, 4)]
    backend_class = GStreamerBackend


<<<<<<< HEAD
class GStreamerPlaybackControllerTest(BasePlaybackControllerTest,
        unittest.TestCase):
    tracks = [Track(uri=song % i, id=i, length=4464) for i in range(1, 4)]
    backend_class = GStreamerBackend
=======
    backend_class = GStreamerBackend

    def add_track(self, file):
        uri = 'file://' + os.path.join(folder, file)
        track = Track(uri=uri, id=1, length=4464)
        self.backend.current_playlist.add(track)

    def test_play_mp3(self):
        self.add_track('blank.mp3')
        self.playback.play()
        self.assertEqual(self.playback.state, self.playback.PLAYING)

    def test_play_ogg(self):
        self.add_track('blank.ogg')
        self.playback.play()
        self.assertEqual(self.playback.state, self.playback.PLAYING)

    def test_play_flac(self):
        self.add_track('blank.flac')
        self.playback.play()
        self.assertEqual(self.playback.state, self.playback.PLAYING)

if __name__ == '__main__':
    unittest.main()
>>>>>>> 3bf91964
<|MERGE_RESOLUTION|>--- conflicted
+++ resolved
@@ -20,12 +20,9 @@
     backend_class = GStreamerBackend
 
 
-<<<<<<< HEAD
 class GStreamerPlaybackControllerTest(BasePlaybackControllerTest,
         unittest.TestCase):
     tracks = [Track(uri=song % i, id=i, length=4464) for i in range(1, 4)]
-    backend_class = GStreamerBackend
-=======
     backend_class = GStreamerBackend
 
     def add_track(self, file):
@@ -46,8 +43,4 @@
     def test_play_flac(self):
         self.add_track('blank.flac')
         self.playback.play()
-        self.assertEqual(self.playback.state, self.playback.PLAYING)
-
-if __name__ == '__main__':
-    unittest.main()
->>>>>>> 3bf91964
+        self.assertEqual(self.playback.state, self.playback.PLAYING)