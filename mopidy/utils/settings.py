# Absolute import needed to import ~/.mopidy/settings.py and not ourselves
from __future__ import absolute_import
from copy import copy
import getpass
import logging
import os
from pprint import pformat
import sys

from mopidy import SettingsError, SETTINGS_PATH, SETTINGS_FILE
from mopidy.utils.log import indent

logger = logging.getLogger('mopidy.utils.settings')


class SettingsProxy(object):
    def __init__(self, default_settings_module):
        self.default = self._get_settings_dict_from_module(
            default_settings_module)
        self.local = self._get_local_settings()
        self.runtime = {}

    def _get_local_settings(self):
        if not os.path.isfile(SETTINGS_FILE):
            return {}
        sys.path.insert(0, SETTINGS_PATH)
        # pylint: disable = F0401
        import settings as local_settings_module
        # pylint: enable = F0401
        return self._get_settings_dict_from_module(local_settings_module)

    def _get_settings_dict_from_module(self, module):
        settings = filter(lambda (key, value): self._is_setting(key),
            module.__dict__.iteritems())
        return dict(settings)

    def _is_setting(self, name):
        return name.isupper()

    @property
    def current(self):
        current = copy(self.default)
        current.update(self.local)
        current.update(self.runtime)
        return current

    def __getattr__(self, attr):
        if not self._is_setting(attr):
            return
        if attr not in self.current:
            raise SettingsError(u'Setting "%s" is not set.' % attr)
        value = self.current[attr]
        if isinstance(value, basestring) and len(value) == 0:
            raise SettingsError(u'Setting "%s" is empty.' % attr)
        if not value:
            return value
        if attr.endswith('_PATH') or attr.endswith('_FILE'):
            value = os.path.expanduser(value)
            value = os.path.abspath(value)
        return value

    def __setattr__(self, attr, value):
        if self._is_setting(attr):
            self.runtime[attr] = value
        else:
            super(SettingsProxy, self).__setattr__(attr, value)

    def validate(self, interactive):
        if interactive:
            self._read_missing_settings_from_stdin(self.current, self.runtime)
        if self.get_errors():
            logger.error(u'Settings validation errors: %s',
                indent(self.get_errors_as_string()))
            raise SettingsError(u'Settings validation failed.')

    def _read_missing_settings_from_stdin(self, current, runtime):
        for setting, value in sorted(current.iteritems()):
            if isinstance(value, basestring) and len(value) == 0:
                runtime[setting] = self._read_from_stdin(setting + u': ')

    def _read_from_stdin(self, prompt):
        if u'_PASSWORD' in prompt:
            return (getpass.getpass(prompt)
                .decode(sys.stdin.encoding, 'ignore'))
        else:
            sys.stdout.write(prompt)
            return (sys.stdin.readline().strip()
                .decode(sys.stdin.encoding, 'ignore'))

    def get_errors(self):
        return validate_settings(self.default, self.local)

    def get_errors_as_string(self):
        lines = []
        for (setting, error) in self.get_errors().iteritems():
            lines.append(u'%s: %s' % (setting, error))
        return '\n'.join(lines)


def validate_settings(defaults, settings):
    """
    Checks the settings for both errors like misspellings and against a set of
    rules for renamed settings, etc.

    Returns of setting names with associated errors.

    :param defaults: Mopidy's default settings
    :type defaults: dict
    :param settings: the user's local settings
    :type settings: dict
    :rtype: dict
    """
    errors = {}

    changed = {
        'CUSTOM_OUTPUT': 'OUTPUT',
        'DUMP_LOG_FILENAME': 'DEBUG_LOG_FILENAME',
        'DUMP_LOG_FORMAT': 'DEBUG_LOG_FORMAT',
        'FRONTEND': 'FRONTENDS',
        'GSTREAMER_AUDIO_SINK': 'CUSTOM_OUTPUT',
        'LOCAL_MUSIC_FOLDER': 'LOCAL_MUSIC_PATH',
        'LOCAL_OUTPUT_OVERRIDE': 'CUSTOM_OUTPUT',
        'LOCAL_PLAYLIST_FOLDER': 'LOCAL_PLAYLIST_PATH',
        'LOCAL_TAG_CACHE': 'LOCAL_TAG_CACHE_FILE',
        'SERVER': None,
        'SERVER_HOSTNAME': 'MPD_SERVER_HOSTNAME',
        'SERVER_PORT': 'MPD_SERVER_PORT',
        'SPOTIFY_HIGH_BITRATE': 'SPOTIFY_BITRATE',
        'SPOTIFY_LIB_APPKEY': None,
        'SPOTIFY_LIB_CACHE': 'SPOTIFY_CACHE_PATH',
    }

    for setting, value in settings.iteritems():
        if setting in changed:
            if changed[setting] is None:
                errors[setting] = u'Deprecated setting. It may be removed.'
            else:
                errors[setting] = u'Deprecated setting. Use %s.' % (
                    changed[setting],)

        elif setting == 'BACKENDS':
            if 'mopidy.backends.despotify.DespotifyBackend' in value:
                errors[setting] = (
                    u'Deprecated setting value. '
                    u'"mopidy.backends.despotify.DespotifyBackend" is no '
                    u'longer available.')

        elif setting == 'OUTPUTS':
            errors[setting] = (
                u'Deprecated setting, please change to OUTPUT. OUTPUT expectes '
                u'a GStreamer bin describing your desired output.')

        elif setting == 'SPOTIFY_BITRATE':
            if value not in (96, 160, 320):
                errors[setting] = (
                    u'Unavailable Spotify bitrate. Available bitrates are 96, '
                    u'160, and 320.')

        elif setting.startswith('SHOUTCAST_OUTPUT_'):
            errors[setting] = (
                u'Deprecated setting, please set the value via the GStreamer '
                u'bin in OUTPUT.')

<<<<<<< HEAD
        if setting not in defaults:
            errors[setting] = u'Unknown setting.'
            suggestion = did_you_mean(setting, defaults)

            if suggestion:
                errors[setting] += u' Did you mean %s?' % suggestion

=======
        elif setting not in defaults:
            errors[setting] = u'Unknown setting. Is it misspelled?'
>>>>>>> 387da584
            continue

    return errors


def list_settings_optparse_callback(*args):
    """
    Prints a list of all settings.

    Called by optparse when Mopidy is run with the :option:`--list-settings`
    option.
    """
    from mopidy import settings
    print format_settings_list(settings)
    sys.exit(0)


def format_settings_list(settings):
    errors = settings.get_errors()
    lines = []
    for (key, value) in sorted(settings.current.iteritems()):
        default_value = settings.default.get(key)
        masked_value = mask_value_if_secret(key, value)
        lines.append(u'%s: %s' % (key, indent(pformat(masked_value), places=2)))
        if value != default_value and default_value is not None:
            lines.append(u'  Default: %s' %
                indent(pformat(default_value), places=4))
        if errors.get(key) is not None:
            lines.append(u'  Error: %s' % errors[key])
    return '\n'.join(lines)


def mask_value_if_secret(key, value):
    if key.endswith('PASSWORD') and value:
        return u'********'
    else:
        return value


def did_you_mean(setting, defaults):
    """Suggest most likely setting based on levenshtein."""
    if not defaults:
        return None

    setting = setting.upper()
    candidates = [(levenshtein(setting, d), d) for d in defaults]
    candidates.sort()

    if candidates[0][0] <= 3:
        return candidates[0][1]
    return None


def levenshtein(a, b, max=3):
    """Calculates the Levenshtein distance between a and b."""
    n, m = len(a), len(b)
    if n > m:
        return levenshtein(b, a)

    current = xrange(n+1)
    for i in xrange(1, m+1):
        previous, current = current, [i] + [0] * n
        for j in xrange(1, n+1):
            add, delete = previous[j] + 1, current[j-1] + 1
            change = previous[j-1]
            if a[j-1] != b[i-1]:
                change += 1
            current[j] = min(add, delete, change)
    return current[n]<|MERGE_RESOLUTION|>--- conflicted
+++ resolved
@@ -161,19 +161,12 @@
                 u'Deprecated setting, please set the value via the GStreamer '
                 u'bin in OUTPUT.')
 
-<<<<<<< HEAD
-        if setting not in defaults:
+        elif setting not in defaults:
             errors[setting] = u'Unknown setting.'
             suggestion = did_you_mean(setting, defaults)
 
             if suggestion:
                 errors[setting] += u' Did you mean %s?' % suggestion
-
-=======
-        elif setting not in defaults:
-            errors[setting] = u'Unknown setting. Is it misspelled?'
->>>>>>> 387da584
-            continue
 
     return errors
 
