--- conflicted
+++ resolved
@@ -54,20 +54,9 @@
         # TODO: setup_logging needs defaults in-case config values are None
         log.setup_logging(
             logging_config, options.verbosity_level, options.save_debug_log)
-<<<<<<< HEAD
-
-        all_extensions = ext.load_extensions()
-=======
+
         installed_extensions = ext.load_extensions()
-        extensions = ext.validate_extensions(installed_extensions)
-        raw_config = config_lib.load(config_files, config_overrides, extensions)
-        extensions = ext.filter_enabled_extensions(raw_config, extensions)
-        config = config_lib.validate(
-            raw_config, config_lib.core_schemas, extensions)
-        log.setup_log_levels(config)
-        check_old_locations()
-        ext.register_gstreamer_elements(extensions)
->>>>>>> f2b42c53
+        all_extensions = ext.validate_extensions(installed_extensions)
 
         # TODO: wrap config in RO proxy.
         config, config_errors = get_config(
@@ -87,6 +76,8 @@
         log.setup_log_levels(config)
         create_file_structures()
         check_old_locations()
+
+        ext.register_gstreamer_elements(enabled_extensions)
 
         # Anything that wants to exit after this point must use
         # mopidy.utils.process.exit_process as actors have been started.
