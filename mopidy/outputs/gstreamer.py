import gobject
gobject.threads_init()

import pygst
pygst.require('0.10')
import gst

import logging
import multiprocessing
import threading

from mopidy import settings
<<<<<<< HEAD
from mopidy.utils.process import BaseThread, unpickle_connection
=======
from mopidy.outputs.base import BaseOutput
from mopidy.utils.process import (BaseProcess, pickle_connection,
    unpickle_connection)
>>>>>>> 8f18d958

logger = logging.getLogger('mopidy.outputs.gstreamer')

class GStreamerOutput(BaseOutput):
    """
    Audio output through GStreamer.

    Starts :class:`GStreamerMessagesThread` and :class:`GStreamerPlayerThread`.

    **Settings:**

    - :attr:`mopidy.settings.GSTREAMER_AUDIO_SINK`
    """

<<<<<<< HEAD
    def __init__(self, core_queue, output_queue):
        # Start a helper thread that can run the gobject.MainLoop
        self.messages_thread = GStreamerMessagesThread()
        self.messages_thread.start()

        # Start a helper thread that can process the output_queue
        self.player_thread = GStreamerPlayerThread(core_queue, output_queue)
        self.player_thread.start()
=======
    def __init__(self, core_queue):
        super(GStreamerOutput, self).__init__(core_queue)
        self.output_queue = multiprocessing.Queue()
        self.process = GStreamerProcess(core_queue, self.output_queue)

    def start(self):
        self.process.start()
>>>>>>> 8f18d958

    def destroy(self):
        self.messages_thread.destroy()
        self.player_thread.destroy()

class GStreamerMessagesThread(BaseThread):
    def __init__(self):
        super(GStreamerMessagesThread, self).__init__()
        self.name = u'GStreamerMessagesThread'
        self.daemon = True

<<<<<<< HEAD
    def run_inside_try(self):
        gobject.MainLoop().run()

class GStreamerPlayerThread(BaseThread):
=======
    def process_message(self, message):
        assert message['to'] == 'output', \
            u'Message recipient must be "output".'
        self.output_queue.put(message)

    def _send_recv(self, message):
        (my_end, other_end) = multiprocessing.Pipe()
        message['to'] = 'output'
        message['reply_to'] = pickle_connection(other_end)
        self.process_message(message)
        my_end.poll(None)
        return my_end.recv()

    def _send(self, message):
        message['to'] = 'output'
        self.process_message(message)

    def play_uri(self, uri):
        return self._send_recv({'command': 'play_uri', 'uri': uri})

    def deliver_data(self, capabilities, data):
        return self._send({
            'command': 'deliver_data',
            'caps': capabilities,
            'data': data,
        })

    def end_of_data_stream(self):
        return self._send({'command': 'end_of_data_stream'})

    def get_position(self):
        return self._send_recv({'command': 'get_position'})

    def set_position(self, position):
        return self._send_recv({'command': 'set_position', 'position': position})

    def set_state(self, state):
        return self._send_recv({'command': 'set_state', 'state': state})

    def get_volume(self):
        return self._send_recv({'command': 'get_volume'})

    def set_volume(self, volume):
        return self._send_recv({'command': 'set_volume', 'volume': volume})


class GStreamerMessagesThread(threading.Thread):
    def run(self):
        gobject.MainLoop().run()


class GStreamerProcess(BaseProcess):
>>>>>>> 8f18d958
    """
    A process for all work related to GStreamer.

    The main loop processes events from both Mopidy and GStreamer.

    Make sure this subprocess is started by the MainThread in the top-most
    parent process, and not some other thread. If not, we can get into the
    problems described at
    http://jameswestby.net/weblog/tech/14-caution-python-multiprocessing-and-glib-dont-mix.html.
    """

    def __init__(self, core_queue, output_queue):
        super(GStreamerPlayerThread, self).__init__()
        self.name = u'GStreamerPlayerThread'
        self.daemon = True
        self.core_queue = core_queue
        self.output_queue = output_queue
        self.gst_pipeline = None

    def run_inside_try(self):
        self.setup()
        while True:
            message = self.output_queue.get()
            self.process_mopidy_message(message)

    def setup(self):
        logger.debug(u'Setting up GStreamer pipeline')

        self.gst_pipeline = gst.parse_launch(' ! '.join([
            'audioconvert name=convert',
            'volume name=volume',
            settings.GSTREAMER_AUDIO_SINK,
        ]))

        pad = self.gst_pipeline.get_by_name('convert').get_pad('sink')

        if settings.BACKENDS[0] == 'mopidy.backends.local.LocalBackend':
            uri_bin = gst.element_factory_make('uridecodebin', 'uri')
            uri_bin.connect('pad-added', self.process_new_pad, pad)
            self.gst_pipeline.add(uri_bin)
        else:
            app_src = gst.element_factory_make('appsrc', 'src')
            self.gst_pipeline.add(app_src)
            app_src.get_pad('src').link(pad)

        # Setup bus and message processor
        gst_bus = self.gst_pipeline.get_bus()
        gst_bus.add_signal_watch()
        gst_bus.connect('message', self.process_gst_message)

    def process_new_pad(self, source, pad, target_pad):
        pad.link(target_pad)

    def process_mopidy_message(self, message):
        """Process messages from the rest of Mopidy."""
        if message['command'] == 'play_uri':
            response = self.play_uri(message['uri'])
            connection = unpickle_connection(message['reply_to'])
            connection.send(response)
        elif message['command'] == 'deliver_data':
            self.deliver_data(message['caps'], message['data'])
        elif message['command'] == 'end_of_data_stream':
            self.end_of_data_stream()
        elif message['command'] == 'set_state':
            response = self.set_state(message['state'])
            connection = unpickle_connection(message['reply_to'])
            connection.send(response)
        elif message['command'] == 'get_volume':
            volume = self.get_volume()
            connection = unpickle_connection(message['reply_to'])
            connection.send(volume)
        elif message['command'] == 'set_volume':
            response = self.set_volume(message['volume'])
            connection = unpickle_connection(message['reply_to'])
            connection.send(response)
        elif message['command'] == 'set_position':
            response = self.set_position(message['position'])
            connection = unpickle_connection(message['reply_to'])
            connection.send(response)
        elif message['command'] == 'get_position':
            response = self.get_position()
            connection = unpickle_connection(message['reply_to'])
            connection.send(response)
        else:
            logger.warning(u'Cannot handle message: %s', message)

    def process_gst_message(self, bus, message):
        """Process messages from GStreamer."""
        if message.type == gst.MESSAGE_EOS:
            logger.debug(u'GStreamer signalled end-of-stream. '
                'Sending end_of_track to core_queue ...')
            self.core_queue.put({'command': 'end_of_track'})
        elif message.type == gst.MESSAGE_ERROR:
            self.set_state('NULL')
            error, debug = message.parse_error()
            logger.error(u'%s %s', error, debug)
            # FIXME Should we send 'stop_playback' to core here? Can we
            # differentiate on how serious the error is?

    def play_uri(self, uri):
        """Play audio at URI"""
        self.set_state('READY')
        self.gst_pipeline.get_by_name('uri').set_property('uri', uri)
        return self.set_state('PLAYING')

    def deliver_data(self, caps_string, data):
        """Deliver audio data to be played"""
        data_src = self.gst_pipeline.get_by_name('src')
        caps = gst.caps_from_string(caps_string)
        buffer_ = gst.Buffer(buffer(data))
        buffer_.set_caps(caps)
        data_src.set_property('caps', caps)
        data_src.emit('push-buffer', buffer_)

    def end_of_data_stream(self):
        """
        Add end-of-stream token to source.

        We will get a GStreamer message when the stream playback reaches the
        token, and can then do any end-of-stream related tasks.
        """
        self.gst_pipeline.get_by_name('src').emit('end-of-stream')

    def set_state(self, state_name):
        """
        Set the GStreamer state. Returns :class:`True` if successful.

        .. digraph:: gst_state_transitions

            "NULL" -> "READY"
            "PAUSED" -> "PLAYING"
            "PAUSED" -> "READY"
            "PLAYING" -> "PAUSED"
            "READY" -> "NULL"
            "READY" -> "PAUSED"

        :param state_name: NULL, READY, PAUSED, or PLAYING
        :type state_name: string
        :rtype: :class:`True` or :class:`False`
        """
        result = self.gst_pipeline.set_state(
            getattr(gst, 'STATE_' + state_name))
        if result == gst.STATE_CHANGE_FAILURE:
            logger.warning('Setting GStreamer state to %s: failed', state_name)
            return False
        else:
            logger.debug('Setting GStreamer state to %s: OK', state_name)
            return True

    def get_volume(self):
        """Get volume in range [0..100]"""
        gst_volume = self.gst_pipeline.get_by_name('volume')
        return int(gst_volume.get_property('volume') * 100)

    def set_volume(self, volume):
        """Set volume in range [0..100]"""
        gst_volume = self.gst_pipeline.get_by_name('volume')
        gst_volume.set_property('volume', volume / 100.0)
        return True

    def set_position(self, position):
        self.gst_pipeline.get_state() # block until state changes are done
        handeled = self.gst_pipeline.seek_simple(gst.Format(gst.FORMAT_TIME),
            gst.SEEK_FLAG_FLUSH, position * gst.MSECOND)
        self.gst_pipeline.get_state() # block until seek is done
        return handeled

    def get_position(self):
        try:
            position = self.gst_pipeline.query_position(gst.FORMAT_TIME)[0]
            return position // gst.MSECOND
        except gst.QueryError, e:
            logger.error('time_position failed: %s', e)
            return 0<|MERGE_RESOLUTION|>--- conflicted
+++ resolved
@@ -10,13 +10,9 @@
 import threading
 
 from mopidy import settings
-<<<<<<< HEAD
-from mopidy.utils.process import BaseThread, unpickle_connection
-=======
 from mopidy.outputs.base import BaseOutput
-from mopidy.utils.process import (BaseProcess, pickle_connection,
+from mopidy.utils.process import (BaseThread, pickle_connection,
     unpickle_connection)
->>>>>>> 8f18d958
 
 logger = logging.getLogger('mopidy.outputs.gstreamer')
 
@@ -31,41 +27,24 @@
     - :attr:`mopidy.settings.GSTREAMER_AUDIO_SINK`
     """
 
-<<<<<<< HEAD
-    def __init__(self, core_queue, output_queue):
+    def __init__(self, *args, **kwargs):
+        super(GStreamerOutput, self).__init__(*args, **kwargs)
         # Start a helper thread that can run the gobject.MainLoop
         self.messages_thread = GStreamerMessagesThread()
+
+        # Start a helper thread that can process the output_queue
+        self.output_queue = multiprocessing.Queue()
+        self.player_thread = GStreamerPlayerThread(self.core_queue,
+            self.output_queue)
+
+    def start(self):
         self.messages_thread.start()
-
-        # Start a helper thread that can process the output_queue
-        self.player_thread = GStreamerPlayerThread(core_queue, output_queue)
         self.player_thread.start()
-=======
-    def __init__(self, core_queue):
-        super(GStreamerOutput, self).__init__(core_queue)
-        self.output_queue = multiprocessing.Queue()
-        self.process = GStreamerProcess(core_queue, self.output_queue)
-
-    def start(self):
-        self.process.start()
->>>>>>> 8f18d958
 
     def destroy(self):
         self.messages_thread.destroy()
         self.player_thread.destroy()
 
-class GStreamerMessagesThread(BaseThread):
-    def __init__(self):
-        super(GStreamerMessagesThread, self).__init__()
-        self.name = u'GStreamerMessagesThread'
-        self.daemon = True
-
-<<<<<<< HEAD
-    def run_inside_try(self):
-        gobject.MainLoop().run()
-
-class GStreamerPlayerThread(BaseThread):
-=======
     def process_message(self, message):
         assert message['to'] == 'output', \
             u'Message recipient must be "output".'
@@ -112,13 +91,17 @@
         return self._send_recv({'command': 'set_volume', 'volume': volume})
 
 
-class GStreamerMessagesThread(threading.Thread):
-    def run(self):
+class GStreamerMessagesThread(BaseThread):
+    def __init__(self):
+        super(GStreamerMessagesThread, self).__init__()
+        self.name = u'GStreamerMessagesThread'
+        self.daemon = True
+
+    def run_inside_try(self):
         gobject.MainLoop().run()
 
 
-class GStreamerProcess(BaseProcess):
->>>>>>> 8f18d958
+class GStreamerPlayerThread(BaseThread):
     """
     A process for all work related to GStreamer.
 
