--- conflicted
+++ resolved
@@ -126,14 +126,9 @@
 #:    LOCAL_MUSIC_FOLDER = u'~/music'
 LOCAL_MUSIC_FOLDER = u'~/music'
 
-<<<<<<< HEAD
 #: Path to MPD tag_cache for local music
 #:    LOCAL_TAG_CACHE = u'~/.mopidy/tag_cache'
 LOCAL_TAG_CACHE = u'~/.mopidy/tag_cache'
-=======
-#: Path to MPD tag_cache for local music.
-TAG_CACHE = u'~/.mopidy/tag_cache'
->>>>>>> 3dac4f94
 
 # Import user specific settings
 dotdir = os.path.expanduser(u'~/.mopidy/')
