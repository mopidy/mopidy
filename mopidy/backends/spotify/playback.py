from __future__ import unicode_literals

import logging
import functools

from spotify import Link, SpotifyError

from mopidy import audio
from mopidy.backends import base


logger = logging.getLogger('mopidy.backends.spotify')


def seek_data_callback(spotify_backend, time_position):
    logger.debug('seek_data_callback(%d) called', time_position)
    spotify_backend.playback.on_seek_data(time_position)


class SpotifyPlaybackProvider(base.BasePlaybackProvider):
    # These GStreamer caps matches the audio data provided by libspotify
    _caps = (
        'audio/x-raw-int, endianness=(int)1234, channels=(int)2, '
        'width=(int)16, depth=(int)16, signed=(boolean)true, '
        'rate=(int)44100')

    def __init__(self, *args, **kwargs):
        super(SpotifyPlaybackProvider, self).__init__(*args, **kwargs)
        self._first_seek = False

<<<<<<< HEAD
    def change_track(self, track):
        self.audio.set_uri('appsrc://').get()
        self.audio.set_metadata(track).get()
=======
    def play(self, track):
        if track.uri is None:
            return False

        spotify_backend = self.backend.actor_ref.proxy()
        seek_data_callback_bound = functools.partial(
            seek_data_callback, spotify_backend)

        self._first_seek = True

>>>>>>> 85598744
        try:
            self.backend.spotify.session.load(
                Link.from_string(track.uri).as_track())
            self.backend.spotify.session.play(1)
<<<<<<< HEAD
=======
            self.backend.spotify.buffer_timestamp = 0

            self.audio.prepare_change()
            self.audio.set_appsrc(
                self._caps,
                seek_data=seek_data_callback_bound)
            self.audio.start_playback()
            self.audio.set_metadata(track)

            return True
>>>>>>> 85598744
        except SpotifyError as e:
            logger.info('Playback of %s failed: %s', track.uri, e)
            return False
        self._timer.play()
        return True

    def stop(self):
        self.backend.spotify.session.play(0)
        return super(SpotifyPlaybackProvider, self).stop()

    def on_seek_data(self, time_position):
        logger.debug('playback.on_seek_data(%d) called', time_position)

        if time_position == 0 and self._first_seek:
            self._first_seek = False
            logger.debug('Skipping seek due to issue #300')
            return

        self.backend.spotify.buffer_timestamp = audio.millisecond_to_clocktime(
            time_position)
        self.backend.spotify.session.seek(time_position)<|MERGE_RESOLUTION|>--- conflicted
+++ resolved
@@ -28,44 +28,25 @@
         super(SpotifyPlaybackProvider, self).__init__(*args, **kwargs)
         self._first_seek = False
 
-<<<<<<< HEAD
     def change_track(self, track):
-        self.audio.set_uri('appsrc://').get()
-        self.audio.set_metadata(track).get()
-=======
-    def play(self, track):
-        if track.uri is None:
-            return False
-
-        spotify_backend = self.backend.actor_ref.proxy()
         seek_data_callback_bound = functools.partial(
-            seek_data_callback, spotify_backend)
+            seek_data_callback, self.backend.actor_ref.proxy())
 
         self._first_seek = True
 
->>>>>>> 85598744
+        self.audio.set_appsrc(self._caps, seek_data=seek_data_callback_bound)
+        self.audio.set_metadata(track)
+
         try:
             self.backend.spotify.session.load(
                 Link.from_string(track.uri).as_track())
+            self.backend.spotify.buffer_timestamp = 0
             self.backend.spotify.session.play(1)
-<<<<<<< HEAD
-=======
-            self.backend.spotify.buffer_timestamp = 0
-
-            self.audio.prepare_change()
-            self.audio.set_appsrc(
-                self._caps,
-                seek_data=seek_data_callback_bound)
-            self.audio.start_playback()
-            self.audio.set_metadata(track)
 
             return True
->>>>>>> 85598744
         except SpotifyError as e:
             logger.info('Playback of %s failed: %s', track.uri, e)
             return False
-        self._timer.play()
-        return True
 
     def stop(self):
         self.backend.spotify.session.play(0)
