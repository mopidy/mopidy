from __future__ import unicode_literals

import os

import mopidy
<<<<<<< HEAD
from mopidy import config, exceptions, ext
from mopidy.utils import formatting


default_config = """
[spotify]
enabled = true
username =
password =
bitrate = 160
timeout = 10
cache_dir = $XDG_CACHE_DIR/mopidy/spotify
"""

__doc__ = """A backend for playing music from Spotify

`Spotify <http://www.spotify.com/>`_ is a music streaming service. The backend
uses the official `libspotify
<http://developer.spotify.com/en/libspotify/overview/>`_ library and the
`pyspotify <http://github.com/mopidy/pyspotify/>`_ Python bindings for
libspotify. This backend handles URIs starting with ``spotify:``.

See :ref:`music-from-spotify` for further instructions on using this backend.

.. note::

    This product uses SPOTIFY(R) CORE but is not endorsed, certified or
    otherwise approved in any way by Spotify. Spotify is the registered
    trade mark of the Spotify Group.

**Issues**

https://github.com/mopidy/mopidy/issues?labels=Spotify+backend

**Dependencies**

.. literalinclude:: ../../../requirements/spotify.txt

**Configuration**

.. confval:: spotify/enabled

    If the Spotify extension should be enabled or not.

.. confval:: spotify/username

    Your Spotify Premium username.

.. confval:: spotify/password

    Your Spotify Premium password.

.. confval:: spotify/bitrate

    The preferred audio bitrate. Valid values are 96, 160, 320.

.. confval:: spotify/timeout

    Max number of seconds to wait for Spotify operations to complete.

.. confval:: spotify/cache_dir

    Path to the Spotify data cache. Cannot be shared with other Spotify apps.

**Default config**

.. code-block:: ini

%(config)s
""" % {'config': formatting.indent(default_config)}
=======
from mopidy import ext
from mopidy.exceptions import ExtensionError
from mopidy.utils import config
>>>>>>> ad190402


class Extension(ext.Extension):

    dist_name = 'Mopidy-Spotify'
    ext_name = 'spotify'
    version = mopidy.__version__

    def get_default_config(self):
        conf_file = os.path.join(os.path.dirname(__file__), 'ext.conf')
        return open(conf_file).read()

    def get_config_schema(self):
        schema = config.ExtensionConfigSchema()
        schema['username'] = config.String()
        schema['password'] = config.String(secret=True)
        schema['bitrate'] = config.Integer(choices=(96, 160, 320))
        schema['timeout'] = config.Integer(minimum=0)
        schema['cache_dir'] = config.Path()
        return schema

    def validate_environment(self):
        try:
            import spotify  # noqa
        except ImportError as e:
            raise exceptions.ExtensionError('pyspotify library not found', e)

    def get_backend_classes(self):
        from .actor import SpotifyBackend
        return [SpotifyBackend]<|MERGE_RESOLUTION|>--- conflicted
+++ resolved
@@ -3,82 +3,7 @@
 import os
 
 import mopidy
-<<<<<<< HEAD
 from mopidy import config, exceptions, ext
-from mopidy.utils import formatting
-
-
-default_config = """
-[spotify]
-enabled = true
-username =
-password =
-bitrate = 160
-timeout = 10
-cache_dir = $XDG_CACHE_DIR/mopidy/spotify
-"""
-
-__doc__ = """A backend for playing music from Spotify
-
-`Spotify <http://www.spotify.com/>`_ is a music streaming service. The backend
-uses the official `libspotify
-<http://developer.spotify.com/en/libspotify/overview/>`_ library and the
-`pyspotify <http://github.com/mopidy/pyspotify/>`_ Python bindings for
-libspotify. This backend handles URIs starting with ``spotify:``.
-
-See :ref:`music-from-spotify` for further instructions on using this backend.
-
-.. note::
-
-    This product uses SPOTIFY(R) CORE but is not endorsed, certified or
-    otherwise approved in any way by Spotify. Spotify is the registered
-    trade mark of the Spotify Group.
-
-**Issues**
-
-https://github.com/mopidy/mopidy/issues?labels=Spotify+backend
-
-**Dependencies**
-
-.. literalinclude:: ../../../requirements/spotify.txt
-
-**Configuration**
-
-.. confval:: spotify/enabled
-
-    If the Spotify extension should be enabled or not.
-
-.. confval:: spotify/username
-
-    Your Spotify Premium username.
-
-.. confval:: spotify/password
-
-    Your Spotify Premium password.
-
-.. confval:: spotify/bitrate
-
-    The preferred audio bitrate. Valid values are 96, 160, 320.
-
-.. confval:: spotify/timeout
-
-    Max number of seconds to wait for Spotify operations to complete.
-
-.. confval:: spotify/cache_dir
-
-    Path to the Spotify data cache. Cannot be shared with other Spotify apps.
-
-**Default config**
-
-.. code-block:: ini
-
-%(config)s
-""" % {'config': formatting.indent(default_config)}
-=======
-from mopidy import ext
-from mopidy.exceptions import ExtensionError
-from mopidy.utils import config
->>>>>>> ad190402
 
 
 class Extension(ext.Extension):
