import logging
import sys

from pykka.actor import ThreadingActor

<<<<<<< HEAD
from mopidy.frontends.base import BaseFrontend
from mopidy import settings
from mopidy.utils import network
from mopidy.frontends.mpd.dispatcher import MpdDispatcher
from mopidy.frontends.mpd.protocol import ENCODING, VERSION, LINE_TERMINATOR

logger = logging.getLogger('mopidy.frontends.mpd')

# FIXME no real need for frontend to be threading actor
class MpdFrontend(ThreadingActor, BaseFrontend):
=======
from mopidy.frontends.mpd.server import MpdServer
from mopidy.utils.process import BaseThread

logger = logging.getLogger('mopidy.frontends.mpd')

class MpdFrontend(ThreadingActor):
>>>>>>> 921d804d
    """
    The MPD frontend.

    **Dependencies:**

    - None

    **Settings:**

    - :attr:`mopidy.settings.MPD_SERVER_HOSTNAME`
    - :attr:`mopidy.settings.MPD_SERVER_PORT`
    - :attr:`mopidy.settings.MPD_SERVER_PASSWORD`
    """

    def __init__(self):
        hostname = network.format_hostname(settings.MPD_SERVER_HOSTNAME)
        port = settings.MPD_SERVER_PORT

        try:
            network.Listener(hostname, port, MpdSession)
        except IOError, e:
            logger.error(u'MPD server startup failed: %s', e)
            sys.exit(1)

        logger.info(u'MPD server running at [%s]:%s', hostname, port)

    def on_receive(self, message):
        pass # Ignore state info that is sent to frontend.


class MpdSession(network.LineProtocol):
    """
    The MPD client session. Keeps track of a single client session. Any
    requests from the client is passed on to the MPD request dispatcher.
    """

    terminator = LINE_TERMINATOR
    encoding = ENCODING

    def __init__(self, sock, addr):
        super(MpdSession, self).__init__(sock, addr)
        self.dispatcher = MpdDispatcher(self)

    def on_start(self):
        self.send_lines([u'OK MPD %s' % VERSION])

    def on_line_recieved(self, line):
        self.send_lines(self.dispatcher.handle_request(line))

    def close(self):
        self.stop()<|MERGE_RESOLUTION|>--- conflicted
+++ resolved
@@ -3,8 +3,6 @@
 
 from pykka.actor import ThreadingActor
 
-<<<<<<< HEAD
-from mopidy.frontends.base import BaseFrontend
 from mopidy import settings
 from mopidy.utils import network
 from mopidy.frontends.mpd.dispatcher import MpdDispatcher
@@ -12,16 +10,7 @@
 
 logger = logging.getLogger('mopidy.frontends.mpd')
 
-# FIXME no real need for frontend to be threading actor
-class MpdFrontend(ThreadingActor, BaseFrontend):
-=======
-from mopidy.frontends.mpd.server import MpdServer
-from mopidy.utils.process import BaseThread
-
-logger = logging.getLogger('mopidy.frontends.mpd')
-
 class MpdFrontend(ThreadingActor):
->>>>>>> 921d804d
     """
     The MPD frontend.
 
