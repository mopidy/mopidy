from __future__ import unicode_literals

import logging
import random
import urlparse

from mopidy.models import TlTrack

from . import listener


logger = logging.getLogger('mopidy.core')


class TracklistController(object):
    pykka_traversable = True

    def __init__(self, backends, core):
        self.backends = backends
        self.core = core
        self._next_tlid = 0
        self._tl_tracks = []
        self._version = 0

        self._shuffled = []

    def _get_backend(self, tl_track):
        if tl_track is None:
            return None
        if tl_track.track is None:
            return None
        if tl_track.track.uri is None:
            return None
        uri_scheme = urlparse.urlparse(tl_track.track.uri).scheme
        return self.backends.with_tracklist_by_uri_scheme.get(uri_scheme, None)

    ### Properties

    def get_tl_tracks(self):
        return self._tl_tracks[:]

    tl_tracks = property(get_tl_tracks)
    """
    List of :class:`mopidy.models.TlTrack`.

    Read-only.
    """

    def get_tracks(self):
        return [tl_track.track for tl_track in self._tl_tracks]

    tracks = property(get_tracks)
    """
    List of :class:`mopidy.models.Track` in the tracklist.

    Read-only.
    """

    def get_length(self):
        return len(self._tl_tracks)

    length = property(get_length)
    """Length of the tracklist."""

    def get_version(self):
        return self._version

    def _increase_version(self):
        self._version += 1
        self.core.playback.on_tracklist_change()
        self._trigger_tracklist_changed()

    version = property(get_version)
    """
    The tracklist version.

    Read-only. Integer which is increased every time the tracklist is changed.
    Is not reset before Mopidy is restarted.
    """

    def get_consume(self):
        return getattr(self, '_consume', False)

    def set_consume(self, value):
        if self.get_consume() != value:
            self._trigger_options_changed()
        return setattr(self, '_consume', value)

    consume = property(get_consume, set_consume)
    """
    :class:`True`
        Tracks are removed from the playlist when they have been played.
    :class:`False`
        Tracks are not removed from the playlist.
    """

    def get_random(self):
        return getattr(self, '_random', False)

    def set_random(self, value):
        if self.get_random() != value:
            self._trigger_options_changed()
        if value:
            self._shuffled = self.tl_tracks
            random.shuffle(self._shuffled)
        return setattr(self, '_random', value)

    random = property(get_random, set_random)
    """
    :class:`True`
        Tracks are selected at random from the playlist.
    :class:`False`
        Tracks are played in the order of the playlist.
    """

    def get_repeat(self):
        return getattr(self, '_repeat', False)

    def set_repeat(self, value):
        if self.get_repeat() != value:
            self._trigger_options_changed()
        return setattr(self, '_repeat', value)

    repeat = property(get_repeat, set_repeat)
    """
    :class:`True`
        The current playlist is played repeatedly. To repeat a single track,
        select both :attr:`repeat` and :attr:`single`.
    :class:`False`
        The current playlist is played once.
    """

    def get_single(self):
        return getattr(self, '_single', False)

    def set_single(self, value):
        if self.get_single() != value:
            self._trigger_options_changed()
        return setattr(self, '_single', value)

    single = property(get_single, set_single)
    """
    :class:`True`
        Playback is stopped after current song, unless in :attr:`repeat`
        mode.
    :class:`False`
        Playback continues after current song.
    """

    ### Methods

    def index(self, tl_track):
        """
        The position of the given track in the tracklist.

        :param tl_track: the track to find the index of
        :type tl_track: :class:`mopidy.models.TlTrack`
        :rtype: :class:`int` or :class:`None`
        """
<<<<<<< HEAD

        if tl_track is None:
            return None
=======
>>>>>>> 2117add5
        try:
            return self._tl_tracks.index(tl_track)
        except ValueError:
            return None

    def eot_track(self, tl_track):
        """
        The track that will be played after the given track.

        Not necessarily the same track as :meth:`next_track`.

        :param tl_track: the reference track
        :type tl_track: :class:`mopidy.models.TlTrack` or :class:`None`
        :rtype: :class:`mopidy.models.TlTrack` or :class:`None`
        """
<<<<<<< HEAD
        # pylint: disable = R0911
        # Too many return statements

        backend = self._get_backend(tl_track)
        if backend and backend.has_tracklist().get():
            eot_tl_track = backend.tracklist.eot_track(self, tl_track).get()
            if type(eot_tl_track) in [TlTrack, type(None)]:
                return eot_tl_track

        if not self.tl_tracks:
=======
        if self.single and self.repeat:
            return tl_track
        elif self.single:
>>>>>>> 2117add5
            return None

        # Current difference between next and EOT handling is that EOT needs to
        # handle "single", with that out of the way the rest of the logic is
        # shared.
        return self.next_track(tl_track)

    def next_track(self, tl_track):
        """
        The track that will be played if calling
        :meth:`mopidy.core.PlaybackController.next()`.

        For normal playback this is the next track in the playlist. If repeat
        is enabled the next track can loop around the playlist. When random is
        enabled this should be a random track, all tracks should be played once
        before the list repeats.

        :param tl_track: the reference track
        :type tl_track: :class:`mopidy.models.TlTrack` or :class:`None`
        :rtype: :class:`mopidy.models.TlTrack` or :class:`None`
        """
        backend = self._get_backend(tl_track)
        if backend and backend.has_tracklist().get():
            next_tl_track = backend.tracklist.next_track(self, tl_track).get()
            if type(next_tl_track) in [TlTrack, type(None)]:
                return next_tl_track

        if not self.tl_tracks:
            return None

        if self.random and not self._shuffled:
            if self.repeat or not tl_track:
                logger.debug('Shuffling tracks')
                self._shuffled = self.tl_tracks
                random.shuffle(self._shuffled)

        if self.random:
            try:
                return self._shuffled[0]
            except IndexError:
                return None

        if tl_track is None:
            return self.tl_tracks[0]

        next_index = self.index(tl_track) + 1
        if self.repeat:
            next_index %= len(self.tl_tracks)

        try:
            return self.tl_tracks[next_index]
        except IndexError:
            return None

    def previous_track(self, tl_track):
        """
        Returns the track that will be played if calling
        :meth:`mopidy.core.PlaybackController.previous()`.

        For normal playback this is the previous track in the playlist. If
        random and/or consume is enabled it should return the current track
        instead.

        :param tl_track: the reference track
        :type tl_track: :class:`mopidy.models.TlTrack` or :class:`None`
        :rtype: :class:`mopidy.models.TlTrack` or :class:`None`
        """
        backend = self._get_backend(tl_track)
        if backend and backend.has_tracklist().get():
            previous_tl_track = backend.tracklist.previous_track(
                self, tl_track).get()
            if type(previous_tl_track) in [TlTrack, type(None)]:
                return previous_tl_track

        if self.repeat or self.consume or self.random:
            return tl_track

        position = self.index(tl_track)

        if position in (None, 0):
            return None

        return self.tl_tracks[position - 1]

    def add(self, tracks=None, at_position=None, uri=None):
        """
        Add the track or list of tracks to the tracklist.

        If ``uri`` is given instead of ``tracks``, the URI is looked up in the
        library and the resulting tracks are added to the tracklist.

        If ``at_position`` is given, the tracks placed at the given position in
        the tracklist. If ``at_position`` is not given, the tracks are appended
        to the end of the tracklist.

        Triggers the :meth:`mopidy.core.CoreListener.tracklist_changed` event.

        :param tracks: tracks to add
        :type tracks: list of :class:`mopidy.models.Track`
        :param at_position: position in tracklist to add track
        :type at_position: int or :class:`None`
        :param uri: URI for tracks to add
        :type uri: string
        :rtype: list of :class:`mopidy.models.TlTrack`
        """
        assert tracks is not None or uri is not None, \
            'tracks or uri must be provided'

        backend = self._get_backend(self.core.playback.current_tl_track)
        if backend and backend.has_tracklist().get():
            tracklist = backend.tracklist.add(self, tracks, at_position,
                                              uri).get()
            if type(tracklist) in [list, ]:
                return tracklist

        if tracks is None and uri is not None:
            tracks = self.core.library.lookup(uri)

        return self._add(tracks, at_position)

    def _add(self, tracks, at_position):
        tl_tracks = []

        for track in tracks:
            tl_track = TlTrack(self._next_tlid, track)
            self._next_tlid += 1
            if at_position is not None:
                self._tl_tracks.insert(at_position, tl_track)
                at_position += 1
            else:
                self._tl_tracks.append(tl_track)
            tl_tracks.append(tl_track)

        if tl_tracks:
            self._increase_version()

        return tl_tracks

    def clear(self):
        """
        Clear the tracklist.

        Triggers the :meth:`mopidy.core.CoreListener.tracklist_changed` event.
        """
        self._tl_tracks = []
        self._increase_version()

    def filter(self, criteria=None, **kwargs):
        """
        Filter the tracklist by the given criterias.

        Examples::

            # Returns track with TLID 7 (tracklist ID)
            filter({'tlid': 7})
            filter(tlid=7)

            # Returns track with ID 1
            filter({'id': 1})
            filter(id=1)

            # Returns track with URI 'xyz'
            filter({'uri': 'xyz'})
            filter(uri='xyz')

            # Returns track with ID 1 and URI 'xyz'
            filter({'id': 1, 'uri': 'xyz'})
            filter(id=1, uri='xyz')

        :param criteria: on or more criteria to match by
        :type criteria: dict
        :rtype: list of :class:`mopidy.models.TlTrack`
        """
        criteria = criteria or kwargs
        matches = self._tl_tracks
        for (key, value) in criteria.iteritems():
            if key == 'tlid':
                matches = filter(lambda ct: ct.tlid == value, matches)
            else:
                matches = filter(
                    lambda ct: getattr(ct.track, key) == value, matches)
        return matches

    def move(self, start, end, to_position):
        """
        Move the tracks in the slice ``[start:end]`` to ``to_position``.

        Triggers the :meth:`mopidy.core.CoreListener.tracklist_changed` event.

        :param start: position of first track to move
        :type start: int
        :param end: position after last track to move
        :type end: int
        :param to_position: new position for the tracks
        :type to_position: int
        """
        if start == end:
            end += 1

        tl_tracks = self._tl_tracks

        assert start < end, 'start must be smaller than end'
        assert start >= 0, 'start must be at least zero'
        assert end <= len(tl_tracks), \
            'end can not be larger than tracklist length'
        assert to_position >= 0, 'to_position must be at least zero'
        assert to_position <= len(tl_tracks), \
            'to_position can not be larger than tracklist length'

        backend = self._get_backend(self.core.playback.current_tl_track)
        if backend and backend.has_tracklist().get():
            if backend.tracklist.move(self, start, end, to_position).get():
                return

        new_tl_tracks = tl_tracks[:start] + tl_tracks[end:]
        for tl_track in tl_tracks[start:end]:
            new_tl_tracks.insert(to_position, tl_track)
            to_position += 1
        self._tl_tracks = new_tl_tracks
        self._increase_version()

    def remove(self, criteria=None, **kwargs):
        """
        Remove the matching tracks from the tracklist.

        Uses :meth:`filter()` to lookup the tracks to remove.

        Triggers the :meth:`mopidy.core.CoreListener.tracklist_changed` event.

        :param criteria: on or more criteria to match by
        :type criteria: dict
        :rtype: list of :class:`mopidy.models.TlTrack` that was removed
        """
        tl_tracks = self.filter(criteria, **kwargs)

        backend = self._get_backend(self.core.playback.current_tl_track)
        if backend and backend.has_tracklist().get():
            removed = backend.tracklist.remove(self, tl_tracks).get()
            if type(removed) in [list, ]:
                return removed
        return self._remove(tl_tracks)

    def _remove(self, tl_tracks):
        for tl_track in tl_tracks:
            position = self._tl_tracks.index(tl_track)
            del self._tl_tracks[position]
        self._increase_version()
        return tl_tracks

    def shuffle(self, start=None, end=None):
        """
        Shuffles the entire tracklist. If ``start`` and ``end`` is given only
        shuffles the slice ``[start:end]``.

        Triggers the :meth:`mopidy.core.CoreListener.tracklist_changed` event.

        :param start: position of first track to shuffle
        :type start: int or :class:`None`
        :param end: position after last track to shuffle
        :type end: int or :class:`None`
        """
        backend = self._get_backend(self.core.playback.current_tl_track)
        if backend and backend.has_tracklist().get():
            if backend.tracklist.shuffle(self, start, end).get():
                return

        tl_tracks = self._tl_tracks

        if start is not None and end is not None:
            assert start < end, 'start must be smaller than end'

        if start is not None:
            assert start >= 0, 'start must be at least zero'

        if end is not None:
            assert end <= len(tl_tracks), 'end can not be larger than ' + \
                'tracklist length'

        before = tl_tracks[:start or 0]
        shuffled = tl_tracks[start:end]
        after = tl_tracks[end or len(tl_tracks):]
        random.shuffle(shuffled)
        self._tl_tracks = before + shuffled + after
        self._increase_version()

    def slice(self, start, end):
        """
        Returns a slice of the tracklist, limited by the given start and end
        positions.

        :param start: position of first track to include in slice
        :type start: int
        :param end: position after last track to include in slice
        :type end: int
        :rtype: :class:`mopidy.models.TlTrack`
        """
        return self._tl_tracks[start:end]

<<<<<<< HEAD
    def mark_consumed(self, tl_track):
        backend = self._get_backend(tl_track)
        if backend and backend.has_tracklist().get():
            result = backend.tracklist.mark_consumed(self, tl_track).get()
            if result in [True, False]:
                return result

        if not self.consume:
            return False
        self.remove(tlid=tl_track.tlid)
        return True

    def mark_starting(self, tl_track):
        backend = self._get_backend(tl_track)
        if backend and backend.has_tracklist().get():
            result = backend.tracklist.mark_starting(self, tl_track).get()
            if result:
                return result
=======
    def mark_playing(self, tl_track):
        """Private method used by :class:`mopidy.core.PlaybackController`."""
>>>>>>> 2117add5
        if self.random and tl_track in self._shuffled:
            self._shuffled.remove(tl_track)

    def mark_unplayable(self, tl_track):
<<<<<<< HEAD
        backend = self._get_backend(tl_track)
        if backend and backend.has_tracklist().get():
            result = backend.tracklist.mark_unplayable(self, tl_track).get()
            if result:
                return result
        if self.random and self._shuffled:
=======
        """Private method used by :class:`mopidy.core.PlaybackController`."""
        logger.warning('Track is not playable: %s', tl_track.track.uri)
        if self.random and tl_track in self._shuffled:
>>>>>>> 2117add5
            self._shuffled.remove(tl_track)

    def mark_played(self, tl_track):
        """Private method used by :class:`mopidy.core.PlaybackController`."""
        if not self.consume:
            return False
        self.remove(tlid=tl_track.tlid)
        return True

    def _trigger_tracklist_changed(self):
        if self.random:
            self._shuffled = self.tl_tracks
            random.shuffle(self._shuffled)
        else:
            self._shuffled = []

        logger.debug('Triggering event: tracklist_changed()')
        listener.CoreListener.send('tracklist_changed')

    def _trigger_options_changed(self):
        logger.debug('Triggering options changed event')
        listener.CoreListener.send('options_changed')<|MERGE_RESOLUTION|>--- conflicted
+++ resolved
@@ -157,12 +157,6 @@
         :type tl_track: :class:`mopidy.models.TlTrack`
         :rtype: :class:`int` or :class:`None`
         """
-<<<<<<< HEAD
-
-        if tl_track is None:
-            return None
-=======
->>>>>>> 2117add5
         try:
             return self._tl_tracks.index(tl_track)
         except ValueError:
@@ -178,28 +172,21 @@
         :type tl_track: :class:`mopidy.models.TlTrack` or :class:`None`
         :rtype: :class:`mopidy.models.TlTrack` or :class:`None`
         """
-<<<<<<< HEAD
-        # pylint: disable = R0911
-        # Too many return statements
-
         backend = self._get_backend(tl_track)
         if backend and backend.has_tracklist().get():
             eot_tl_track = backend.tracklist.eot_track(self, tl_track).get()
             if type(eot_tl_track) in [TlTrack, type(None)]:
                 return eot_tl_track
 
-        if not self.tl_tracks:
-=======
         if self.single and self.repeat:
             return tl_track
         elif self.single:
->>>>>>> 2117add5
             return None
 
         # Current difference between next and EOT handling is that EOT needs to
         # handle "single", with that out of the way the rest of the logic is
         # shared.
-        return self.next_track(tl_track)
+        return self._next_track(tl_track)
 
     def next_track(self, tl_track):
         """
@@ -221,6 +208,9 @@
             if type(next_tl_track) in [TlTrack, type(None)]:
                 return next_tl_track
 
+		return self._next_track(tl_track)
+
+    def _next_track(self, tl_track):
         if not self.tl_tracks:
             return None
 
@@ -492,49 +482,34 @@
         """
         return self._tl_tracks[start:end]
 
-<<<<<<< HEAD
-    def mark_consumed(self, tl_track):
+    def mark_playing(self, tl_track):
+        """Private method used by :class:`mopidy.core.PlaybackController`."""
+        backend = self._get_backend(tl_track)
+        if backend and backend.has_tracklist().get():
+            result = backend.tracklist.mark_starting(self, tl_track).get()
+            if result:
+                return result
+        if self.random and tl_track in self._shuffled:
+            self._shuffled.remove(tl_track)
+
+    def mark_unplayable(self, tl_track):
+        """Private method used by :class:`mopidy.core.PlaybackController`."""
+        logger.warning('Track is not playable: %s', tl_track.track.uri)
+        backend = self._get_backend(tl_track)
+        if backend and backend.has_tracklist().get():
+            result = backend.tracklist.mark_unplayable(self, tl_track).get()
+            if result:
+                return result
+        if self.random and tl_track in self._shuffled:
+            self._shuffled.remove(tl_track)
+
+    def mark_played(self, tl_track):
+        """Private method used by :class:`mopidy.core.PlaybackController`."""
         backend = self._get_backend(tl_track)
         if backend and backend.has_tracklist().get():
             result = backend.tracklist.mark_consumed(self, tl_track).get()
             if result in [True, False]:
                 return result
-
-        if not self.consume:
-            return False
-        self.remove(tlid=tl_track.tlid)
-        return True
-
-    def mark_starting(self, tl_track):
-        backend = self._get_backend(tl_track)
-        if backend and backend.has_tracklist().get():
-            result = backend.tracklist.mark_starting(self, tl_track).get()
-            if result:
-                return result
-=======
-    def mark_playing(self, tl_track):
-        """Private method used by :class:`mopidy.core.PlaybackController`."""
->>>>>>> 2117add5
-        if self.random and tl_track in self._shuffled:
-            self._shuffled.remove(tl_track)
-
-    def mark_unplayable(self, tl_track):
-<<<<<<< HEAD
-        backend = self._get_backend(tl_track)
-        if backend and backend.has_tracklist().get():
-            result = backend.tracklist.mark_unplayable(self, tl_track).get()
-            if result:
-                return result
-        if self.random and self._shuffled:
-=======
-        """Private method used by :class:`mopidy.core.PlaybackController`."""
-        logger.warning('Track is not playable: %s', tl_track.track.uri)
-        if self.random and tl_track in self._shuffled:
->>>>>>> 2117add5
-            self._shuffled.remove(tl_track)
-
-    def mark_played(self, tl_track):
-        """Private method used by :class:`mopidy.core.PlaybackController`."""
         if not self.consume:
             return False
         self.remove(tlid=tl_track.tlid)
