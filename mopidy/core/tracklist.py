from __future__ import unicode_literals

import logging
import random
import urlparse

from mopidy.models import TlTrack

from . import listener


logger = logging.getLogger('mopidy.core')


class TracklistController(object):
    pykka_traversable = True

    def __init__(self, backends, core):
        self.backends = backends
        self.core = core
        self._next_tlid = 0
        self._tl_tracks = []
        self._version = 0

        self._shuffled = []
        self._first_shuffle = True

    def _get_backend(self, tl_track):
        if tl_track is None:
            return None
        if tl_track.track is None:
            return None
        if tl_track.track.uri is None:
            return None
        uri_scheme = urlparse.urlparse(tl_track.track.uri).scheme
        return self.backends.with_tracklist_by_uri_scheme.get(uri_scheme, None)

    ### Properties

    def get_tl_tracks(self):
        return self._tl_tracks[:]

    tl_tracks = property(get_tl_tracks)
    """
    List of :class:`mopidy.models.TlTrack`.

    Read-only.
    """

    def get_tracks(self):
        return [tl_track.track for tl_track in self._tl_tracks]

    tracks = property(get_tracks)
    """
    List of :class:`mopidy.models.Track` in the tracklist.

    Read-only.
    """

    def get_length(self):
        return len(self._tl_tracks)

    length = property(get_length)
    """Length of the tracklist."""

    def get_version(self):
        return self._version

    def _increase_version(self):
        self._version += 1
        self.core.playback.on_tracklist_change()
        self._trigger_tracklist_changed()

    version = property(get_version)
    """
    The tracklist version.

    Read-only. Integer which is increased every time the tracklist is changed.
    Is not reset before Mopidy is restarted.
    """

    def get_consume(self):
        return getattr(self, '_consume', False)

    def set_consume(self, value):
        if self.get_consume() != value:
            self._trigger_options_changed()
        return setattr(self, '_consume', value)

    consume = property(get_consume, set_consume)
    """
    :class:`True`
        Tracks are removed from the playlist when they have been played.
    :class:`False`
        Tracks are not removed from the playlist.
    """

    def get_random(self):
        return getattr(self, '_random', False)

    def set_random(self, value):
        if self.get_random() != value:
            self._trigger_options_changed()
        return setattr(self, '_random', value)

    random = property(get_random, set_random)
    """
    :class:`True`
        Tracks are selected at random from the playlist.
    :class:`False`
        Tracks are played in the order of the playlist.
    """

    def get_repeat(self):
        return getattr(self, '_repeat', False)

    def set_repeat(self, value):
        if self.get_repeat() != value:
            self._trigger_options_changed()
        return setattr(self, '_repeat', value)

    repeat = property(get_repeat, set_repeat)
    """
    :class:`True`
        The current playlist is played repeatedly. To repeat a single track,
        select both :attr:`repeat` and :attr:`single`.
    :class:`False`
        The current playlist is played once.
    """

    def get_single(self):
        return getattr(self, '_single', False)

    def set_single(self, value):
        if self.get_single() != value:
            self._trigger_options_changed()
        return setattr(self, '_single', value)

    single = property(get_single, set_single)
    """
    :class:`True`
        Playback is stopped after current song, unless in :attr:`repeat`
        mode.
    :class:`False`
        Playback continues after current song.
    """

    def index(self, tl_track):
        """
        The position of the given track in the tracklist.

        :param tl_track: The reference track
        :type tl_track: :class:`mopidy.models.TlTrack`
        :rtype: int
        """

        if tl_track is None:
            return None
        try:
            return self._tl_tracks.index(tl_track)
        except ValueError:
            return None

    def eot_track(self, tl_track):
        """
        The track that will be played after the given track.

        Not necessarily the same track as :meth:`next_track`.

        :param tl_track: The reference track
        :type tl_track: :class:`mopidy.models.TlTrack`
        :rtype: :class:`mopidy.models.TlTrack`
        """
        # pylint: disable = R0911
        # Too many return statements

        backend = self._get_backend(tl_track)
        if backend and backend.has_tracklist().get():
            eot_tl_track = backend.tracklist.eot_track(self, tl_track).get()
            if type(eot_tl_track) in [TlTrack, type(None)]:
                return eot_tl_track

        if not self.tl_tracks:
            return None

        if self.random and not self._shuffled:
            if self.repeat or self._first_shuffle:
                logger.debug('Shuffling tracks')
                self._shuffled = self.tl_tracks
                random.shuffle(self._shuffled)
                self._first_shuffle = False

        if self.random and self._shuffled:
            return self._shuffled[0]

        if tl_track is None:
            return self.tl_tracks[0]

        position = self.index(tl_track)
        if self.repeat and self.single:
            return self.tl_tracks[position]

        if self.repeat and not self.single:
            return self.tl_tracks[(position + 1) % len(self.tl_tracks)]

        try:
            return self.tl_tracks[position + 1]
        except IndexError:
            return None

    def next_track(self, tl_track):
        """
        The track that will be played if calling
        :meth:`mopidy.core.PlaybackController.next()`.

        For normal playback this is the next track in the playlist. If repeat
        is enabled the next track can loop around the playlist. When random is
        enabled this should be a random track, all tracks should be played once
        before the list repeats.

        :param tl_track: The reference track
        :type tl_track: :class:`mopidy.models.TlTrack`
        :rtype: :class:`mopidy.models.TlTrack`
        """
        backend = self._get_backend(tl_track)
        if backend and backend.has_tracklist().get():
            next_tl_track = backend.tracklist.next_track(self, tl_track).get()
            if type(next_tl_track) in [TlTrack, type(None)]:
                return next_tl_track

        if not self.tl_tracks:
            return None

        if self.random and not self._shuffled:
            if self.repeat or self._first_shuffle:
                logger.debug('Shuffling tracks')
                self._shuffled = self.tl_tracks
                random.shuffle(self._shuffled)
                self._first_shuffle = False

        if self.random and self._shuffled:
            return self._shuffled[0]

        if tl_track is None:
            return self.tl_tracks[0]

        position = self.index(tl_track)
        if self.repeat:
            return self.tl_tracks[(position + 1) % len(self.tl_tracks)]

        try:
            return self.tl_tracks[position + 1]
        except IndexError:
            return None

    def previous_track(self, tl_track):
        """
        Returns the track that will be played if calling
        :meth:`mopidy.core.PlaybackController.previous()`.

        A :class:`mopidy.models.TlTrack`.

        For normal playback this is the previous track in the playlist. If
        random and/or consume is enabled it should return the current track
        instead.

        :param tl_track: The reference track
        :type tl_track: :class:`mopidy.models.TlTrack`
        :rtype: :class:`mopidy.models.TlTrack`
        """
        backend = self._get_backend(tl_track)
        if backend and backend.has_tracklist().get():
            previous_tl_track = backend.tracklist.previous_track(
                self, tl_track).get()
            if type(previous_tl_track) in [TlTrack, type(None)]:
                return previous_tl_track

        if self.repeat or self.consume or self.random:
            return tl_track

        position = self.index(tl_track)
        if position in (None, 0):
            return None

        return self.tl_tracks[position - 1]

    def add(self, tracks=None, at_position=None, uri=None):
        """
        Add the track or list of tracks to the tracklist.

        If ``uri`` is given instead of ``tracks``, the URI is looked up in the
        library and the resulting tracks are added to the tracklist.

        If ``at_position`` is given, the tracks placed at the given position in
        the tracklist. If ``at_position`` is not given, the tracks are appended
        to the end of the tracklist.

        Triggers the :meth:`mopidy.core.CoreListener.tracklist_changed` event.

        :param tracks: tracks to add
        :type tracks: list of :class:`mopidy.models.Track`
        :param at_position: position in tracklist to add track
        :type at_position: int or :class:`None`
        :param uri: URI for tracks to add
        :type uri: string
        :rtype: list of :class:`mopidy.models.TlTrack`
        """
        assert tracks is not None or uri is not None, \
            'tracks or uri must be provided'

        backend = self._get_backend(self.core.playback.current_tl_track)
        if backend and backend.has_tracklist().get():
            tracklist = backend.tracklist.add(self, tracks, at_position,
                                              uri).get()
            if type(tracklist) in [list, ]:
                return tracklist

        if tracks is None and uri is not None:
            tracks = self.core.library.lookup(uri)

        return self._add(tracks, at_position)

    def _add(self, tracks, at_position):
        tl_tracks = []

        for track in tracks:
            tl_track = TlTrack(self._next_tlid, track)
            self._next_tlid += 1
            if at_position is not None:
                self._tl_tracks.insert(at_position, tl_track)
                at_position += 1
            else:
                self._tl_tracks.append(tl_track)
            tl_tracks.append(tl_track)

        if tl_tracks:
            self._increase_version()

        return tl_tracks

    def clear(self):
        """
        Clear the tracklist.

        Triggers the :meth:`mopidy.core.CoreListener.tracklist_changed` event.
        """
        self._tl_tracks = []
        self._increase_version()

    def filter(self, criteria=None, **kwargs):
        """
        Filter the tracklist by the given criterias.

        Examples::

            # Returns track with TLID 7 (tracklist ID)
            filter({'tlid': 7})
            filter(tlid=7)

            # Returns track with ID 1
            filter({'id': 1})
            filter(id=1)

            # Returns track with URI 'xyz'
            filter({'uri': 'xyz'})
            filter(uri='xyz')

            # Returns track with ID 1 and URI 'xyz'
            filter({'id': 1, 'uri': 'xyz'})
            filter(id=1, uri='xyz')

        :param criteria: on or more criteria to match by
        :type criteria: dict
        :rtype: list of :class:`mopidy.models.TlTrack`
        """
        criteria = criteria or kwargs
        matches = self._tl_tracks
        for (key, value) in criteria.iteritems():
            if key == 'tlid':
                matches = filter(lambda ct: ct.tlid == value, matches)
            else:
                matches = filter(
                    lambda ct: getattr(ct.track, key) == value, matches)
        return matches

    def move(self, start, end, to_position):
        """
        Move the tracks in the slice ``[start:end]`` to ``to_position``.

        Triggers the :meth:`mopidy.core.CoreListener.tracklist_changed` event.

        :param start: position of first track to move
        :type start: int
        :param end: position after last track to move
        :type end: int
        :param to_position: new position for the tracks
        :type to_position: int
        """
        if start == end:
            end += 1

        tl_tracks = self._tl_tracks

        assert start < end, 'start must be smaller than end'
        assert start >= 0, 'start must be at least zero'
        assert end <= len(tl_tracks), \
            'end can not be larger than tracklist length'
        assert to_position >= 0, 'to_position must be at least zero'
        assert to_position <= len(tl_tracks), \
            'to_position can not be larger than tracklist length'

        backend = self._get_backend(self.core.playback.current_tl_track)
        if backend and backend.has_tracklist().get():
            if backend.tracklist.move(self, start, end, to_position).get():
                return

        new_tl_tracks = tl_tracks[:start] + tl_tracks[end:]
        for tl_track in tl_tracks[start:end]:
            new_tl_tracks.insert(to_position, tl_track)
            to_position += 1
        self._tl_tracks = new_tl_tracks
        self._increase_version()

    def remove(self, criteria=None, **kwargs):
        """
        Remove the matching tracks from the tracklist.

        Uses :meth:`filter()` to lookup the tracks to remove.

        Triggers the :meth:`mopidy.core.CoreListener.tracklist_changed` event.

        :param criteria: on or more criteria to match by
        :type criteria: dict
        :rtype: list of :class:`mopidy.models.TlTrack` that was removed
        """
        tl_tracks = self.filter(criteria, **kwargs)

        backend = self._get_backend(self.core.playback.current_tl_track)
        if backend and backend.has_tracklist().get():
            removed = backend.tracklist.remove(self, tl_tracks).get()
            if type(removed) in [list, ]:
                return removed
        return self._remove(tl_tracks)

    def _remove(self, tl_tracks):
        for tl_track in tl_tracks:
            position = self._tl_tracks.index(tl_track)
            del self._tl_tracks[position]
        self._increase_version()
        return tl_tracks

    def shuffle(self, start=None, end=None):
        """
        Shuffles the entire tracklist. If ``start`` and ``end`` is given only
        shuffles the slice ``[start:end]``.

        Triggers the :meth:`mopidy.core.CoreListener.tracklist_changed` event.

        :param start: position of first track to shuffle
        :type start: int or :class:`None`
        :param end: position after last track to shuffle
        :type end: int or :class:`None`
        """
        backend = self._get_backend(self.core.playback.current_tl_track)
        if backend and backend.has_tracklist().get():
            if backend.tracklist.shuffle(self, start, end).get():
                return

        tl_tracks = self._tl_tracks

        if start is not None and end is not None:
            assert start < end, 'start must be smaller than end'

        if start is not None:
            assert start >= 0, 'start must be at least zero'

        if end is not None:
            assert end <= len(tl_tracks), 'end can not be larger than ' + \
                'tracklist length'

        before = tl_tracks[:start or 0]
        shuffled = tl_tracks[start:end]
        after = tl_tracks[end or len(tl_tracks):]
        random.shuffle(shuffled)
        self._tl_tracks = before + shuffled + after
        self._increase_version()

    def slice(self, start, end):
        """
        Returns a slice of the tracklist, limited by the given start and end
        positions.

        :param start: position of first track to include in slice
        :type start: int
        :param end: position after last track to include in slice
        :type end: int
        :rtype: :class:`mopidy.models.TlTrack`
        """
        return self._tl_tracks[start:end]

<<<<<<< HEAD
    def mark(self, how, tl_track, **kwargs):
        """
        Marks the given track as specified. Currently by default supports::
            * `consumed` The track has been completely played.
            * `starting` The track has just starting playback, at least a
              piece of it.
            * `unplayable` The track is unplayable
            * `metadata` The metadata of the song changed

        :param how: How to mark the song
        :type how: string
        :param tl_track: Track to mark
        :type tl_track: :class:`mopidy.models.TlTrack`
        :rtype: True if the track was actually removed from the tracklist
        """
        backend = self._get_backend(self.core.playback.current_tl_track)
        if backend and backend.has_tracklist().get():
            if backend.tracklist.mark(self, how, tl_track, **kwargs).get():
                return

        if how == "consumed":
            if not self.consume:
                return False
            self.remove(tlid=tl_track.tlid)
            return True
        elif how == "starting":
            if self.random and tl_track in self._shuffled:
                self._shuffled.remove(tl_track)
        elif how == "unplayable":
            if self.random and self._shuffled:
                self._shuffled.remove(tl_track)
=======
    def mark_consumed(self, tl_track):
        if not self.consume:
            return False
        self.remove(tlid=tl_track.tlid)
        return True

    def mark_starting(self, tl_track):
        if self.random and tl_track in self._shuffled:
            self._shuffled.remove(tl_track)

    def mark_unplayable(self, tl_track):
        if self.random and self._shuffled:
            self._shuffled.remove(tl_track)
>>>>>>> a14a1944

    def _trigger_tracklist_changed(self):
        self._first_shuffle = True
        self._shuffled = []
        logger.debug('Triggering event: tracklist_changed()')
        listener.CoreListener.send('tracklist_changed')

    def _trigger_options_changed(self):
        logger.debug('Triggering options changed event')
        listener.CoreListener.send('options_changed')<|MERGE_RESOLUTION|>--- conflicted
+++ resolved
@@ -498,53 +498,35 @@
         """
         return self._tl_tracks[start:end]
 
-<<<<<<< HEAD
-    def mark(self, how, tl_track, **kwargs):
-        """
-        Marks the given track as specified. Currently by default supports::
-            * `consumed` The track has been completely played.
-            * `starting` The track has just starting playback, at least a
-              piece of it.
-            * `unplayable` The track is unplayable
-            * `metadata` The metadata of the song changed
-
-        :param how: How to mark the song
-        :type how: string
-        :param tl_track: Track to mark
-        :type tl_track: :class:`mopidy.models.TlTrack`
-        :rtype: True if the track was actually removed from the tracklist
-        """
-        backend = self._get_backend(self.core.playback.current_tl_track)
-        if backend and backend.has_tracklist().get():
-            if backend.tracklist.mark(self, how, tl_track, **kwargs).get():
-                return
-
-        if how == "consumed":
-            if not self.consume:
-                return False
-            self.remove(tlid=tl_track.tlid)
-            return True
-        elif how == "starting":
-            if self.random and tl_track in self._shuffled:
-                self._shuffled.remove(tl_track)
-        elif how == "unplayable":
-            if self.random and self._shuffled:
-                self._shuffled.remove(tl_track)
-=======
     def mark_consumed(self, tl_track):
+        backend = self._get_backend(tl_track)
+        if backend and backend.has_tracklist().get():
+            result = backend.tracklist.mark_consumed(self, tl_track).get()
+            if result in [True, False]:
+                return result
+
         if not self.consume:
             return False
         self.remove(tlid=tl_track.tlid)
         return True
 
     def mark_starting(self, tl_track):
+        backend = self._get_backend(tl_track)
+        if backend and backend.has_tracklist().get():
+            result = backend.tracklist.mark_starting(self, tl_track).get()
+            if result:
+                return result
         if self.random and tl_track in self._shuffled:
             self._shuffled.remove(tl_track)
 
     def mark_unplayable(self, tl_track):
+        backend = self._get_backend(tl_track)
+        if backend and backend.has_tracklist().get():
+            result = backend.tracklist.mark_unplayable(self, tl_track).get()
+            if result:
+                return result
         if self.random and self._shuffled:
-            self._shuffled.remove(tl_track)
->>>>>>> a14a1944
+            self._shuffled.remove(tl_track) 
 
     def _trigger_tracklist_changed(self):
         self._first_shuffle = True
