--- conflicted
+++ resolved
@@ -74,12 +74,8 @@
     decodebin = gst.element_factory_make('decodebin2')
 
     pipeline = gst.element_factory_make('pipeline')
-<<<<<<< HEAD
-    for e in (src, typefind, decodebin, sink):
+    for e in (src, typefind, decodebin):
         pipeline.add(e)
-=======
-    pipeline.add_many(src, typefind, decodebin)
->>>>>>> c8b348a6
     gst.element_link_many(src, typefind, decodebin)
 
     if proxy_config:
