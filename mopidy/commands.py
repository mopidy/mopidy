--- conflicted
+++ resolved
@@ -233,9 +233,6 @@
         raise NotImplementedError
 
 
-<<<<<<< HEAD
-# TODO: move out of this file
-=======
 @contextlib.contextmanager
 def _actor_error_handling(name):
     try:
@@ -254,7 +251,6 @@
 
 
 # TODO: move out of this utility class
->>>>>>> edd7afb1
 class RootCommand(Command):
 
     def __init__(self):
