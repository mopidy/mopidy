--- conflicted
+++ resolved
@@ -18,16 +18,6 @@
         return config_lib.read(conf_file)
 
     def get_config_schema(self):
-<<<<<<< HEAD
-        schema = super(Extension, self).get_config_schema()
-        schema['hostname'] = config_lib.Hostname()
-        schema['port'] = config_lib.Port()
-        schema['static_dir'] = config_lib.Deprecated()
-        schema['zeroconf'] = config_lib.String(optional=True)
-        schema['allowed_origins'] = config_lib.List(optional=True)
-        schema['csrf_protection'] = config_lib.Boolean(optional=True)
-        schema['default_webclient'] = config_lib.String(optional=True)
-=======
         schema = super().get_config_schema()
         schema["hostname"] = config_lib.Hostname()
         schema["port"] = config_lib.Port()
@@ -35,7 +25,7 @@
         schema["zeroconf"] = config_lib.String(optional=True)
         schema["allowed_origins"] = config_lib.List(optional=True)
         schema["csrf_protection"] = config_lib.Boolean(optional=True)
->>>>>>> 2cd229ed
+        schema["default_webclient"] = config_lib.String(optional=True)
         return schema
 
     def validate_environment(self):
